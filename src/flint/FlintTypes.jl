###############################################################################
#
#   FlintTypes.jl : Parent and object types for Flint
#
###############################################################################

###############################################################################
#
#   FlintIntegerRing / fmpz
#
###############################################################################

type FlintIntegerRing <: Ring{Flint}
end

const FlintZZ = FlintIntegerRing()

type fmpz <: IntegerRingElem
    d::Int

    function fmpz()
        z = new()
        ccall((:fmpz_init, :libflint), Void, (Ptr{fmpz},), &z)
        finalizer(z, _fmpz_clear_fn)
        return z
    end

    function fmpz(x::Int)
        z = new()
        ccall((:fmpz_init_set_si, :libflint), Void, (Ptr{fmpz}, Int), &z, x)
        finalizer(z, _fmpz_clear_fn)
        return z
    end

    function fmpz(x::BigInt)
        z = new()
        ccall((:fmpz_init, :libflint), Void, (Ptr{fmpz},), &z)
        ccall((:fmpz_set_mpz, :libflint), Void, (Ptr{fmpz}, Ptr{BigInt}), &z, &x)
        finalizer(z, _fmpz_clear_fn)
        return z
    end

    function fmpz(x::Float64)
        !isinteger(x) && throw(InexactError())
        z = new()
        ccall((:fmpz_set_d, :libflint), Void, (Ptr{fmpz}, Cdouble), &z, x)
        finalizer(z, _fmpz_clear_fn)
        return z
    end

    fmpz(x::fmpz) = x
end

function _fmpz_clear_fn(a::fmpz)
   ccall((:fmpz_clear, :libflint), Void, (Ptr{fmpz},), &a)
end

###############################################################################
#
#   FlintRationalField / fmpq
#
###############################################################################

type FlintRationalField <: Field{Flint}
end

const FlintQQ = FlintRationalField()

type fmpq <: FractionElem{fmpz}
   num::Int
   den::Int

   function fmpq()
      z = new()
      ccall((:fmpq_init, :libflint), Void, (Ptr{fmpq},), &z)
      finalizer(z, _fmpq_clear_fn)
      return z
   end

   function fmpq(a::fmpz, b::fmpz)
      b == 0 && throw(DivideError())
      z = new()
      ccall((:fmpq_init, :libflint), Void, (Ptr{fmpq},), &z)
      ccall((:fmpq_set_fmpz_frac, :libflint), Void,
            (Ptr{fmpq}, Ptr{fmpz}, Ptr{fmpz}), &z, &a, &b)
      finalizer(z, _fmpq_clear_fn)
      return z
   end

   function fmpq(a::fmpz)
      z = new()
      ccall((:fmpq_init, :libflint), Void, (Ptr{fmpq},), &z)
      b = fmpz(1)
      ccall((:fmpq_set_fmpz_frac, :libflint), Void,
            (Ptr{fmpq}, Ptr{fmpz}, Ptr{fmpz}), &z, &a, &b)
      finalizer(z, _fmpq_clear_fn)
      return z
   end

   function fmpq(a::Int, b::Int)
      b == 0 && throw(DivideError())
      z = new()
      ccall((:fmpq_init, :libflint), Void, (Ptr{fmpq},), &z)
      ccall((:fmpq_set_si, :libflint), Void,
            (Ptr{fmpq}, Int, Int), &z, a, b)
      finalizer(z, _fmpq_clear_fn)
      return z
   end

   function fmpq(a::Int)
      z = new()
      ccall((:fmpq_init, :libflint), Void, (Ptr{fmpq},), &z)
      ccall((:fmpq_set_si, :libflint), Void,
            (Ptr{fmpq}, Int, Int), &z, a, 1)
      finalizer(z, _fmpq_clear_fn)
      return z
   end
end

_fmpq_clear_fn(a::fmpq) = ccall((:fmpq_clear, :libflint), Void, (Ptr{fmpq},), &a)

###############################################################################
#
#   FmpzPolyRing / fmpz_poly
#
###############################################################################

const FmpzPolyID = ObjectIdDict()

type FmpzPolyRing <: Ring{Flint}
   base_ring::FlintIntegerRing
   S::Symbol

   function FmpzPolyRing(s::Symbol)
      if haskey(FmpzPolyID, s)
         return FmpzPolyID[s]::FmpzPolyRing
      else
         z = new(FlintZZ, s)
         FmpzPolyID[s] = z
         return z
      end
   end
end

type fmpz_poly <: PolyElem{fmpz}
   coeffs::Ptr{Void}
   alloc::Int
   length::Int
   parent::FmpzPolyRing

   function fmpz_poly()
      z = new()
      ccall((:fmpz_poly_init, :libflint), Void, (Ptr{fmpz_poly},), &z)
      finalizer(z, _fmpz_poly_clear_fn)
      return z
   end

   function fmpz_poly(a::Array{fmpz, 1})
      z = new()
      ccall((:fmpz_poly_init2, :libflint), Void, 
            (Ptr{fmpz_poly}, Int), &z, length(a))
      for i = 1:length(a)
         ccall((:fmpz_poly_set_coeff_fmpz, :libflint), Void, 
                     (Ptr{fmpz_poly}, Int, Ptr{fmpz}), &z, i - 1, &a[i])
      end
      finalizer(z, _fmpz_poly_clear_fn)
      return z
   end

   function fmpz_poly(a::Int)
      z = new()
      ccall((:fmpz_poly_init, :libflint), Void, (Ptr{fmpz_poly},), &z)
      ccall((:fmpz_poly_set_si, :libflint), Void, (Ptr{fmpz_poly}, Int), &z, a)
      finalizer(z, _fmpz_poly_clear_fn)
      return z
   end

   function fmpz_poly(a::fmpz)
      z = new()
      ccall((:fmpz_poly_init, :libflint), Void, (Ptr{fmpz_poly},), &z)
      ccall((:fmpz_poly_set_fmpz, :libflint), Void, 
            (Ptr{fmpz_poly}, Ptr{fmpz}), &z, &a)
      finalizer(z, _fmpz_poly_clear_fn)
      return z
   end

   function fmpz_poly(a::fmpz_poly)
      z = new()
      ccall((:fmpz_poly_init, :libflint), Void, (Ptr{fmpz_poly},), &z)
      ccall((:fmpz_poly_set, :libflint), Void, 
            (Ptr{fmpz_poly}, Ptr{fmpz_poly}), &z, &a)
      finalizer(z, _fmpz_poly_clear_fn)
      return z
   end
end

function _fmpz_poly_clear_fn(a::fmpz_poly)
   ccall((:fmpz_poly_clear, :libflint), Void, (Ptr{fmpz_poly},), &a)
end

###############################################################################
#
#   FmpqPolyRing / fmpq_poly
#
###############################################################################

const FmpqPolyID = ObjectIdDict()

type FmpqPolyRing <: Ring{Flint}
   base_ring::FlintRationalField
   S::Symbol

   function FmpqPolyRing(R::FlintRationalField, s::Symbol)
      if haskey(FmpqPolyID, s)
         return FmpqPolyID[s]::FmpqPolyRing
      else
         z = new(R, s)
         FmpqPolyID[s] = z
         return z
      end
   end
end

type fmpq_poly <: PolyElem{fmpq}
   coeffs::Ptr{Int}
   den::Int 
   alloc::Int
   length::Int
   parent::FmpqPolyRing

   function fmpq_poly()
      z = new()
      ccall((:fmpq_poly_init, :libflint), Void, (Ptr{fmpq_poly},), &z)
      finalizer(z, _fmpq_poly_clear_fn)
      return z
   end

   function fmpq_poly(a::Array{fmpq, 1})
      z = new()
      ccall((:fmpq_poly_init2, :libflint), Void, 
            (Ptr{fmpq_poly}, Int), &z, length(a))
      for i = 1:length(a)
         ccall((:fmpq_poly_set_coeff_fmpq, :libflint), Void, 
                     (Ptr{fmpq_poly}, Int, Ptr{fmpq}), &z, i - 1, &a[i])
      end
      finalizer(z, _fmpq_poly_clear_fn)
      return z
   end

   function fmpq_poly(a::Int)
      z = new()
      ccall((:fmpq_poly_init, :libflint), Void, (Ptr{fmpq_poly},), &z)
      ccall((:fmpq_poly_set_si, :libflint), Void, (Ptr{fmpq_poly}, Int), &z, a)
      finalizer(z, _fmpq_poly_clear_fn)
      return z
   end

   function fmpq_poly(a::fmpz)
      z = new()
      ccall((:fmpq_poly_init, :libflint), Void, (Ptr{fmpq_poly},), &z)
      ccall((:fmpq_poly_set_fmpz, :libflint), Void, 
            (Ptr{fmpq_poly}, Ptr{fmpz}), &z, &a)
      finalizer(z, _fmpq_poly_clear_fn)
      return z
   end

   function fmpq_poly(a::fmpq)
      z = new()
      ccall((:fmpq_poly_init, :libflint), Void, (Ptr{fmpq_poly},), &z)
      ccall((:fmpq_poly_set_fmpq, :libflint), Void,
            (Ptr{fmpq_poly}, Ptr{fmpq}), &z, &a)
      finalizer(z, _fmpq_poly_clear_fn)
      return z
   end

   function fmpq_poly(a::fmpz_poly)
      z = new()
      ccall((:fmpq_poly_init, :libflint), Void, (Ptr{fmpq_poly},), &z)
      ccall((:fmpq_poly_set_fmpz_poly, :libflint), Void, 
            (Ptr{fmpq_poly}, Ptr{fmpz_poly}), &z, &a)
      finalizer(z, _fmpq_poly_clear_fn)
      return z
   end

   function fmpq_poly(a::fmpq_poly)
      z = new()
      ccall((:fmpq_poly_init, :libflint), Void, (Ptr{fmpq_poly},), &z)
      ccall((:fmpq_poly_set, :libflint), Void, 
            (Ptr{fmpq_poly}, Ptr{fmpq_poly}), &z, &a)
      finalizer(z, _fmpq_poly_clear_fn)
      return z
   end
end

function _fmpq_poly_clear_fn(a::fmpq_poly)
   ccall((:fmpq_poly_clear, :libflint), Void, (Ptr{fmpq_poly},), &a)
end

###############################################################################
#
#   NmodPolyRing / nmod_poly
#
###############################################################################

const NmodPolyRingID = ObjectIdDict()

type NmodPolyRing <: Ring{Flint}
  base_ring::ResidueRing{fmpz}
  S::Symbol
  _n::UInt

  function NmodPolyRing(R::ResidueRing{fmpz}, s::Symbol, cached=true)
    m = UInt(modulus(R))
<<<<<<< HEAD
    if haskey(NmodPolyRingID, (m, s))
       return NmodPolyRingID[m, s]::NmodPolyRing
    else
       z = new(R, s, m)
       NmodPolyRingID[m, s] = z
       return z
=======
    return try
       NmodPolyRingID[m, s]
    catch
       S = new(R, s, m)
       cached ? NmodPolyRingID[m, s] = S : S
>>>>>>> 4d38342a
    end
  end
end

type nmod_poly <: PolyElem{Residue{fmpz}}
   _coeffs::Ptr{Void}
   _alloc::Int
   _length::Int
   _mod_n::UInt
   _mod_ninv::UInt
   _mod_norm::UInt
   parent::NmodPolyRing

   function nmod_poly(n::UInt)
      z = new()
      ccall((:nmod_poly_init, :libflint), Void, (Ptr{nmod_poly}, UInt), &z, n)
      finalizer(z, _nmod_poly_clear_fn)
      return z
   end

   function nmod_poly(n::UInt, a::UInt)
      z = new()
      ccall((:nmod_poly_init, :libflint), Void, (Ptr{nmod_poly}, UInt), &z, n)
      ccall((:nmod_poly_set_coeff_ui, :libflint), Void,
              (Ptr{nmod_poly}, Int, UInt), &z, 0, a)
      finalizer(z, _nmod_poly_clear_fn)
      return z
   end

   function nmod_poly(n::UInt, a::Int)
      z = new()
      ccall((:nmod_poly_init, :libflint), Void, (Ptr{nmod_poly}, UInt), &z, n)
      ccall((:nmod_poly_set_coeff_ui, :libflint), Void,
              (Ptr{nmod_poly}, Int, UInt), &z, 0, mod(a, n))
      finalizer(z, _nmod_poly_clear_fn)
      return z
   end

   function nmod_poly(n::UInt, arr::Array{fmpz, 1})
      z = new()
      ccall((:nmod_poly_init2, :libflint), Void,
            (Ptr{nmod_poly}, UInt, Int), &z, n, length(arr))
      for i in 1:length(arr)
         tt = ccall((:fmpz_get_ui, :libflint), UInt, (Ptr{fmpz}, ), &arr[i])
         ccall((:nmod_poly_set_coeff_ui, :libflint), Void,
              (Ptr{nmod_poly}, Int, UInt), &z, i - 1, tt)
      end
      finalizer(z, _nmod_poly_clear_fn)
      return z
   end

   function nmod_poly(n::UInt, arr::Array{UInt, 1})
      z = new()
      ccall((:nmod_poly_init2, :libflint), Void,
            (Ptr{nmod_poly}, UInt, Int), &z, n, length(arr))
      for i in 1:length(arr)
         ccall((:nmod_poly_set_coeff_ui, :libflint), Void,
              (Ptr{nmod_poly}, Int, UInt), &z, i - 1, arr[i])
      end
      finalizer(z, _nmod_poly_clear_fn)
      return z
   end

   function nmod_poly(n::UInt, arr::Array{Residue{fmpz}, 1})
      z = new()
      ccall((:nmod_poly_init2, :libflint), Void,
            (Ptr{nmod_poly}, UInt, Int), &z, n, length(arr))
      for i in 1:length(arr)
         tt = ccall((:fmpz_get_ui, :libflint), UInt, (Ptr{fmpz}, ), &(arr[i]).data)
         ccall((:nmod_poly_set_coeff_ui, :libflint), Void,
              (Ptr{nmod_poly}, Int, UInt), &z, i-1, tt)
      end
      finalizer(z, _nmod_poly_clear_fn)
      return z
   end

   function nmod_poly(n::UInt, f::fmpz_poly)
      z = new()
      ccall((:nmod_poly_init2, :libflint), Void,
            (Ptr{nmod_poly}, UInt, Int), &z, n, length(f))
      ccall((:fmpz_poly_get_nmod_poly, :libflint), Void,
            (Ptr{nmod_poly}, Ptr{fmpz_poly}), &z, &f)
      finalizer(z, _nmod_poly_clear_fn)
      return z
   end

   function nmod_poly(n::UInt, f::nmod_poly)
      z = new()
      ccall((:nmod_poly_init2, :libflint), Void, 
            (Ptr{nmod_poly}, UInt, Int), &z, n, length(f))
      ccall((:nmod_poly_set, :libflint), Void,
            (Ptr{nmod_poly}, Ptr{nmod_poly}), &z, &f)
      finalizer(z, _nmod_poly_clear_fn)
      return z
   end
end

function _nmod_poly_clear_fn(x::nmod_poly)
  ccall((:nmod_poly_clear, :libflint), Void, (Ptr{nmod_poly}, ), &x)
end

type nmod_poly_factor
  poly::Ptr{nmod_poly}
  exp::Ptr{Int} 
  _num::Int
  _alloc::Int
  _n::UInt
    
  function nmod_poly_factor(n::UInt)
    z = new()
    ccall((:nmod_poly_factor_init, :libflint), Void,
            (Ptr{nmod_poly_factor}, ), &z)
    z._n = n
    finalizer(z, _nmod_poly_factor_clear_fn)
    return z
  end
end

function _nmod_poly_factor_clear_fn(a::nmod_poly_factor)
  ccall((:nmod_poly_factor_clear, :libflint), Void,
          (Ptr{nmod_poly_factor}, ), &a)
end

###############################################################################
#
#   FmpzModPolyRing / fmpz_mod_poly
#
###############################################################################

const FmpzModPolyRingID = ObjectIdDict()

type FmpzModPolyRing <: Ring{Flint}
  base_ring::ResidueRing{fmpz}
  S::Symbol
  _n::fmpz

  function FmpzModPolyRing(R::ResidueRing{fmpz}, s::Symbol, cached=true)
    m = modulus(R)
<<<<<<< HEAD
    if haskey(FmpzModPolyRingID, (m, s))
       return FmpzModPolyRingID[m, s]::FmpzModPolyRing
    else
       z = new(R, s, m)
       FmpzModPolyRingID[m ,s] = z
       return z
=======
    return try
       FmpzModPolyRingID[m, s]
    catch
       S = new(R, s, m)
       cached ? FmpzModPolyRingID[m, s] = S : S
>>>>>>> 4d38342a
    end
  end
end

type fmpz_mod_poly <: PolyElem{Residue{fmpz}}
   _coeffs::Ptr{Void}
   _alloc::Int
   _length::Int
   _p::Int
   parent::FmpzModPolyRing

   function fmpz_mod_poly(n::fmpz)
      z = new()
      ccall((:fmpz_mod_poly_init, :libflint), Void,
            (Ptr{fmpz_mod_poly}, Ptr{fmpz}), &z, &n)
      finalizer(z, _fmpz_mod_poly_clear_fn)
      return z
   end

   function fmpz_mod_poly(n::fmpz, a::UInt)
      z = new()
      ccall((:fmpz_mod_poly_init, :libflint), Void, 
            (Ptr{fmpz_mod_poly}, Ptr{fmpz}), &z, &n)
      ccall((:fmod_poly_set_coeff_ui, :libflint), Void,
              (Ptr{fmpz_mod_poly}, Int, UInt), &z, 0, a)
      finalizer(z, _fmpz_mod_poly_clear_fn)
      return z
   end

   function fmpz_mod_poly(n::fmpz, a::fmpz)
      z = new()
      ccall((:fmpz_mod_poly_init, :libflint), Void, 
            (Ptr{fmpz_mod_poly}, Ptr{fmpz}), &z, &n)
      ccall((:fmpz_mod_poly_set_coeff_fmpz, :libflint), Void,
              (Ptr{fmpz_mod_poly}, Int, Ptr{fmpz}), &z, 0, &a)
      finalizer(z, _fmpz_mod_poly_clear_fn)
      return z
   end

   function fmpz_mod_poly(n::fmpz, arr::Array{fmpz, 1})
      length(arr) == 0  && error("Array must have length > 0")
      z = new()
      ccall((:fmpz_mod_poly_init2, :libflint), Void,
            (Ptr{fmpz_mod_poly}, Ptr{fmpz}, Int), &z, &n, length(arr))
      for i in 1:length(arr)
         ccall((:fmpz_mod_poly_set_coeff_fmpz, :libflint), Void,
              (Ptr{fmpz_mod_poly}, Int, Ptr{fmpz}), &z, i - 1, &arr[i])
      end
      finalizer(z, _fmpz_mod_poly_clear_fn)
      return z
   end

   function fmpz_mod_poly(n::fmpz, arr::Array{Residue{fmpz}, 1})
      z = new()
      ccall((:fmpz_mod_poly_init2, :libflint), Void,
            (Ptr{fmpz_mod_poly}, Ptr{fmpz}, Int), &z, &n, length(arr))
      for i in 1:length(arr)
         ccall((:fmpz_mod_poly_set_coeff_fmpz, :libflint), Void,
              (Ptr{fmpz_mod_poly}, Int, Ptr{fmpz}), &z, i - 1, &(arr[i].data))
      end
      finalizer(z, _fmpz_mod_poly_clear_fn)
      return z
   end

   function fmpz_mod_poly(n::fmpz, f::fmpz_poly)
      z = new()
      ccall((:fmpz_mod_poly_init2, :libflint), Void,
            (Ptr{fmpz_mod_poly}, Ptr{fmpz}, Int), &z, &n, length(f))
      ccall((:fmpz_mod_poly_set_fmpz_poly, :libflint), Void,
            (Ptr{fmpz_mod_poly}, Ptr{fmpz_poly}), &z, &f)
      finalizer(z, _fmpz_mod_poly_clear_fn)
      return z
   end

   function fmpz_mod_poly(n::fmpz, f::fmpz_mod_poly)
      z = new()
      ccall((:fmpz_mod_poly_init2, :libflint), Void,
            (Ptr{fmpz_mod_poly}, Ptr{fmpz}, Int), &z, &n, length(f))
      ccall((:fmpz_mod_poly_set, :libflint), Void,
            (Ptr{fmpz_mod_poly}, Ptr{fmpz_mod_poly}), &z, &f)
      finalizer(z, _fmpz_mod_poly_clear_fn)
      return z
   end
end

function _fmpz_mod_poly_clear_fn(x::fmpz_mod_poly)
  ccall((:fmpz_mod_poly_clear, :libflint), Void, (Ptr{fmpz_mod_poly}, ), &x)
end

type fmpz_mod_poly_factor
  poly::Ptr{fmpz_mod_poly}
  exp::Ptr{Int} 
  _num::Int
  _alloc::Int
  _n::fmpz
    
  function fmpz_mod_poly_factor(n::fmpz)
    z = new()
    ccall((:fmpz_mod_poly_factor_init, :libflint), Void,
            (Ptr{fmpz_mod_poly_factor}, ), &z)
    z._n = n
    finalizer(z, _fmpz_mod_poly_factor_clear_fn)
    return z
  end
end

function _fmpz_mod_poly_factor_clear_fn(a::fmpz_mod_poly_factor)
  ccall((:fmpz_mod_poly_factor_clear, :libflint), Void,
          (Ptr{fmpz_mod_poly_factor}, ), &a)
end

###############################################################################
#
#   FqNmodFiniteField / fq_nmod
#
###############################################################################

const FqNmodFiniteFieldID = Dict{Tuple{fmpz, Int, Symbol}, Field}()
const FqNmodFiniteFieldIDPol = Dict{Tuple{NmodPolyRing, nmod_poly, Symbol}, Field}()

type FqNmodFiniteField <: Field{Flint}
   p :: Int 
   n :: Int
   ninv :: Int
   norm :: Int
   sparse_modulus :: Int
   a :: Ptr{Void}
   j :: Ptr{Void}
   len :: Int
   mod_coeffs :: Ptr{Void}
   mod_alloc :: Int
   mod_length :: Int
   mod_n :: Int
   mod_ninv :: Int
   mod_norm :: Int
   inv_coeffs :: Ptr{Void}
   inv_alloc :: Int
   inv_length :: Int
   inv_n :: Int
   inv_ninv :: Int
   inv_norm :: Int
   var :: Ptr{Void}

   function FqNmodFiniteField(c::fmpz, deg::Int, s::Symbol)
      if haskey(FqNmodFiniteFieldID, (char, deg, s))
         return FqNmodFiniteFieldID[char, deg, s]::FqNmodFiniteField
      else
         d = new()
         ccall((:fq_nmod_ctx_init, :libflint), Void, 
               (Ptr{FqNmodFiniteField}, Ptr{fmpz}, Int, Ptr{UInt8}), 
			    &d, &c, deg, bytestring(string(s)))
         FqNmodFiniteFieldID[c, deg, s] = d
         finalizer(d, _FqNmodFiniteField_clear_fn)
         return d
      end
   end

   function FqNmodFiniteField(f::nmod_poly, s::Symbol)
      if haskey(FqNmodFiniteFieldIDPol, (parent(f), f, s))
         return FqNmodFiniteFieldIDPol[parent(f), f, s]::FqNmodFiniteField
      else
         z = new()
         ccall((:fq_nmod_ctx_init_modulus, :libflint), Void, 
            (Ptr{FqNmodFiniteField}, Ptr{nmod_poly}, Ptr{UInt8}), 
	      &z, &f, bytestring(string(s)))
         FqNmodFiniteFieldIDPol[parent(f), f, s] = z
         finalizer(z, _FqNmodFiniteField_clear_fn)
         return z
      end
   end
end

function _FqNmodFiniteField_clear_fn(a :: FqNmodFiniteField)
   ccall((:fq_nmod_ctx_clear, :libflint), Void, (Ptr{FqNmodFiniteField},), &a)
end

type fq_nmod <: FiniteFieldElem
   coeffs :: Ptr{Void}
   alloc :: Int
   length :: Int
   n :: Int
   ninv :: Int
   norm :: Int
   parent::FqNmodFiniteField

   function fq_nmod(ctx::FqNmodFiniteField)
      d = new()
      ccall((:fq_nmod_init2, :libflint), Void, 
            (Ptr{fq_nmod}, Ptr{FqNmodFiniteField}), &d, &ctx)
      finalizer(d, _fq_nmod_clear_fn)
      return d
   end

   function fq_nmod(ctx::FqNmodFiniteField, x::Int)
      d = new()
      ccall((:fq_nmod_init2, :libflint), Void,
            (Ptr{fq_nmod}, Ptr{FqNmodFiniteField}), &d, &ctx)
      finalizer(d, _fq_nmod_clear_fn)
      ccall((:fq_nmod_set_si, :libflint), Void, 
                (Ptr{fq_nmod}, Int, Ptr{FqNmodFiniteField}), &d, x, &ctx)
      return d
   end

   function fq_nmod(ctx::FqNmodFiniteField, x::fmpz)
      d = new()
      ccall((:fq_nmod_init2, :libflint), Void, 
            (Ptr{fq_nmod}, Ptr{FqNmodFiniteField}), &d, &ctx)
      finalizer(d, _fq_nmod_clear_fn)
      ccall((:fq_nmod_set_fmpz, :libflint), Void, 
            (Ptr{fq_nmod}, Ptr{fmpz}, Ptr{FqNmodFiniteField}), &d, &x, &ctx)
      return d
   end

      function fq_nmod(ctx::FqNmodFiniteField, x::fq_nmod)
      d = new()
      ccall((:fq_nmod_init2, :libflint), Void, 
            (Ptr{fq_nmod}, Ptr{FqNmodFiniteField}), &d, &ctx)
      finalizer(d, _fq_nmod_clear_fn)
      ccall((:fq_nmod_set, :libflint), Void, 
            (Ptr{fq_nmod}, Ptr{fq_nmod}, Ptr{FqNmodFiniteField}), &d, &x, &ctx)
      return d
   end
end

function _fq_nmod_clear_fn(a::fq_nmod)
   ccall((:fq_nmod_clear, :libflint), Void, 
         (Ptr{fq_nmod}, Ptr{FqNmodFiniteField}), &a, &a.parent)
end

###############################################################################
#
#   FqFiniteField / fq
#
###############################################################################

const FqFiniteFieldID = Dict{Tuple{fmpz, Int, Symbol}, Field}()

const FqFiniteFieldIDPol = Dict{Tuple{fmpz_mod_poly, Symbol}, Field}()

type FqFiniteField <: Field{Flint}
   p::Int # fmpz
   sparse_modulus::Int
   a::Ptr{Void}
   j::Ptr{Void}
   len::Int
   mod_coeffs::Ptr{Void}
   mod_alloc::Int
   mod_length::Int
   mod_p::Int # fmpz
   inv_coeffs::Ptr{Void}
   inv_alloc::Int
   inv_length::Int
   inv_p::Int # fmpz
   var::Ptr{Void}

   function FqFiniteField(char::fmpz, deg::Int, s::Symbol)
      if haskey(FqFiniteFieldID, (char, deg, s))
         return FqFiniteFieldID[char, deg, s]::FqFiniteField
      else
         d = new()
         FqFiniteFieldID[char, deg, s] = d
         finalizer(d, _FqFiniteField_clear_fn)
         ccall((:fq_ctx_init, :libflint), Void,
               (Ptr{FqFiniteField}, Ptr{fmpz}, Int, Ptr{UInt8}),
                  &d, &char, deg, bytestring(string(s)))
         return d
      end
   end
   
   function FqFiniteField(f::fmpz_mod_poly, s::Symbol)
      if haskey(FqFiniteFieldIDPol, (f, s))
         return FqFiniteFieldIDPol[f, s]::FqFiniteField
      else
         z = new()
         ccall((:fq_ctx_init_modulus, :libflint), Void,
               (Ptr{FqFiniteField}, Ptr{fmpz_mod_poly}, Ptr{UInt8}),
                  &z, &f, bytestring(string(s)))
         FqFiniteFieldIDPol[f, s] = z
         finalizer(z, _FqFiniteField_clear_fn)
         return z
      end
   end
end

function _FqFiniteField_clear_fn(a :: FqFiniteField)
   ccall((:fq_ctx_clear, :libflint), Void, (Ptr{FqFiniteField},), &a)
end

type fq <: FiniteFieldElem
   coeffs :: Ptr{Void}
   alloc :: Int
   length :: Int
   parent::FqFiniteField

   function fq(ctx::FqFiniteField)
      d = new()
      ccall((:fq_init2, :libflint), Void, 
            (Ptr{fq}, Ptr{FqFiniteField}), &d, &ctx)
      finalizer(d, _fq_clear_fn)
      d.parent = ctx
      return d
   end

   function fq(ctx::FqFiniteField, x::Int)
      d = new()
      ccall((:fq_init2, :libflint), Void, 
            (Ptr{fq}, Ptr{FqFiniteField}), &d, &ctx)
      finalizer(d, _fq_clear_fn)
      ccall((:fq_set_si, :libflint), Void, 
                (Ptr{fq}, Int, Ptr{FqFiniteField}), &d, x, &ctx)
      d.parent = ctx
      return d
   end

   function fq(ctx::FqFiniteField, x::fmpz)
      d = new()
      ccall((:fq_init2, :libflint), Void, 
            (Ptr{fq}, Ptr{FqFiniteField}), &d, &ctx)
      finalizer(d, _fq_clear_fn)
      ccall((:fq_set_fmpz, :libflint), Void, 
            (Ptr{fq}, Ptr{fmpz}, Ptr{FqFiniteField}), &d, &x, &ctx)
      d.parent = ctx
      return d
   end

   function fq(ctx::FqFiniteField, x::fq)
      d = new()
      ccall((:fq_init2, :libflint), Void, 
            (Ptr{fq}, Ptr{FqFiniteField}), &d, &ctx)
      finalizer(d, _fq_clear_fn)
      ccall((:fq_set, :libflint), Void, 
            (Ptr{fq}, Ptr{fq}, Ptr{FqFiniteField}), &d, &x, &ctx)
      d.parent = ctx
      return d
   end
end

function _fq_clear_fn(a::fq)
   ccall((:fq_clear, :libflint), Void, 
         (Ptr{fq}, Ptr{FqFiniteField}), &a, &a.parent)
end

###############################################################################
#
#   FlintPadicField / padic
#
###############################################################################

const PadicBase = ObjectIdDict()

type FlintPadicField <: Field{Flint}
   p::Int 
   pinv::Float64
   pow::Ptr{Void}
   minpre::Int
   maxpre::Int
   mode::Int
   prec_max::Int

   function FlintPadicField(p::fmpz, prec::Int)
      !isprime(p) && error("Prime base required in FlintPadicField")
      d = new()
      ccall((:padic_ctx_init, :libflint), Void, 
           (Ptr{FlintPadicField}, Ptr{fmpz}, Int, Int, Cint), 
                                     &d, &p, 0, 0, 1)
      finalizer(d, _padic_ctx_clear_fn)
      d.prec_max = prec
      return d
   end
end

function _padic_ctx_clear_fn(a::FlintPadicField)
   ccall((:padic_ctx_clear, :libflint), Void, (Ptr{FlintPadicField},), &a)
end

type padic <: PadicFieldElem
   u :: Int
   v :: Int
   N :: Int
   parent::FlintPadicField

   function padic(prec::Int)
      d = new()
      ccall((:padic_init2, :libflint), Void, (Ptr{padic}, Int), &d, prec)
      finalizer(d, _padic_clear_fn)
      return d
   end
end

function _padic_clear_fn(a::padic)
   ccall((:padic_clear, :libflint), Void, (Ptr{padic},), &a)
end

###############################################################################
#
#   FmpzSeriesRing / fmpz_series
#
###############################################################################

const FmpzSeriesID = ObjectIdDict()

type FmpzSeriesRing <: Ring{Flint}
   base_ring::FlintIntegerRing
   prec_max::Int
   S::Symbol

   function FmpzSeriesRing(prec::Int, s::Symbol)
      if haskey(FmpzSeriesID, (prec, s))
         FmpzSeriesID[prec, s]::FmpzSeriesRing
      else
         z = new(FlintZZ, prec, s)
         FmpzSeriesID[prec, s] = z
         return z
      end
   end
end

type fmpz_series <: SeriesElem{fmpz}
   coeffs::Ptr{Void}
   alloc::Int
   length::Int
   prec :: Int
   parent::FmpzSeriesRing

   function fmpz_series()
      z = new()
      ccall((:fmpz_poly_init, :libflint), Void, 
            (Ptr{fmpz_series},), &z)
      finalizer(z, _fmpz_series_clear_fn)
      return z
   end
   
   function fmpz_series(a::Array{fmpz, 1}, len::Int, prec::Int)
      z = new()
      ccall((:fmpz_poly_init2, :libflint), Void, 
            (Ptr{fmpz_series}, Int), &z, len)
      for i = 1:len
         ccall((:fmpz_poly_set_coeff_fmpz, :libflint), Void, 
                     (Ptr{fmpz_series}, Int, Ptr{fmpz}), &z, i - 1, &a[i])
      end
      z.prec = prec
      finalizer(z, _fmpz_series_clear_fn)
      return z
   end
   
   function fmpz_series(a::fmpz_series)
      z = new()
      ccall((:fmpz_poly_init, :libflint), Void, (Ptr{fmpz_series},), &z)
      ccall((:fmpz_poly_set, :libflint), Void, 
            (Ptr{fmpz_series}, Ptr{fmpz_series}), &z, &a)
      finalizer(z, _fmpz_series_clear_fn)
      return z
   end
end

function _fmpz_series_clear_fn(a::fmpz_series)
   ccall((:fmpz_poly_clear, :libflint), Void, (Ptr{fmpz_series},), &a)
end

###############################################################################
#
#   FmpqSeriesRing / fmpq_series
#
###############################################################################

const FmpqSeriesID = ObjectIdDict()

type FmpqSeriesRing <: Ring{Flint}
   base_ring::FlintRationalField
   prec_max::Int
   S::Symbol

   function FmpqSeriesRing(prec::Int, s::Symbol)
      if haskey(FmpqSeriesID, (prec, s))
         return FmpqSeriesID[prec, s]::FmpqSeriesRing
      else
         z = new(FlintQQ, prec, s)
         FmpqSeriesID[prec, s] = z
         return z
      end
   end
end

type fmpq_series <: SeriesElem{fmpq}
   coeffs::Ptr{Void}
   den::Int
   alloc::Int
   length::Int
   prec :: Int
   parent::FmpqSeriesRing

   function fmpq_series()
      z = new()
      ccall((:fmpq_poly_init, :libflint), Void, 
            (Ptr{fmpq_series},), &z)
      finalizer(z, _fmpq_series_clear_fn)
      return z
   end
   
   function fmpq_series(a::Array{fmpq, 1}, len::Int, prec::Int)
      z = new()
      ccall((:fmpq_poly_init2, :libflint), Void, 
            (Ptr{fmpq_series}, Int), &z, len)
      for i = 1:len
         ccall((:fmpq_poly_set_coeff_fmpq, :libflint), Void, 
                     (Ptr{fmpq_series}, Int, Ptr{fmpq}), &z, i - 1, &a[i])
      end
      z.prec = prec
      finalizer(z, _fmpq_series_clear_fn)
      return z
   end
   
   function fmpq_series(a::fmpq_series)
      z = new()
      ccall((:fmpq_poly_init, :libflint), Void, (Ptr{fmpq_series},), &z)
      ccall((:fmpq_poly_set, :libflint), Void, 
            (Ptr{fmpq_series}, Ptr{fmpq_series}), &z, &a)
      finalizer(z, _fmpq_series_clear_fn)
      return z
   end
end

function _fmpq_series_clear_fn(a::fmpq_series)
   ccall((:fmpq_poly_clear, :libflint), Void, (Ptr{fmpq_series},), &a)
end

###############################################################################
#
#   FmpzModSeriesRing / fmpz_mod_series
#
###############################################################################

const FmpzModSeriesID = ObjectIdDict()

type FmpzModSeriesRing <: Ring{Flint}
   base_ring::ResidueRing{fmpz}
   prec_max::Int
   S::Symbol

   function FmpzModSeriesRing(R::Ring, prec::Int, s::Symbol)
      if haskey(FmpzModSeriesID, (R, prec, s))
         return FmpzModSeriesID[R, prec, s]::FmpzModSeriesRing
      else
         FmpzModSeriesID[R, prec, s] = new(R, prec, s)
         return FmpzModSeriesID[R, prec, s]
      end
   end
end

type fmpz_mod_series <: SeriesElem{Residue{fmpz}}
   coeffs::Ptr{Void}
   alloc::Int
   length::Int
   p::Int
   prec :: Int
   parent::FmpzModSeriesRing

   function fmpz_mod_series(p::fmpz)
      z = new()
      ccall((:fmpz_mod_poly_init, :libflint), Void, 
            (Ptr{fmpz_mod_series}, Ptr{fmpz}), &z, &p)
      finalizer(z, _fmpz_mod_series_clear_fn)
      return z
   end
   
   function fmpz_mod_series(p::fmpz, a::Array{fmpz, 1}, len::Int, prec::Int)
      z = new()
      ccall((:fmpz_mod_poly_init2, :libflint), Void, 
            (Ptr{fmpz_mod_series}, Ptr{fmpz}, Int), &z, &p, len)
      for i = 1:len
         ccall((:fmpz_mod_poly_set_coeff_fmpz, :libflint), Void, 
                     (Ptr{fmpz_mod_series}, Int, Ptr{fmpz}), &z, i - 1, &a[i])
      end
      z.prec = prec
      finalizer(z, _fmpz_mod_series_clear_fn)
      return z
   end
   
   function fmpz_mod_series(p::fmpz, a::Array{Residue{fmpz}, 1}, len::Int, prec::Int)
      z = new()
      ccall((:fmpz_mod_poly_init2, :libflint), Void, 
            (Ptr{fmpz_mod_series}, Ptr{fmpz}, Int), &z, &p, len)
      for i = 1:len
         ccall((:fmpz_mod_poly_set_coeff_fmpz, :libflint), Void, 
                     (Ptr{fmpz_mod_series}, Int, Ptr{fmpz}), &z, i - 1, &data(a[i]))
      end
      z.prec = prec
      finalizer(z, _fmpz_mod_series_clear_fn)
      return z
   end
   
   function fmpz_mod_series(a::fmpz_mod_series)
      z = new()
      p = modulus(base_ring(parent(a)))
      ccall((:fmpz_mod_poly_init, :libflint), Void, 
            (Ptr{fmpz_mod_series}, Ptr{fmpz}), &z, &p)
      ccall((:fmpz_mod_poly_set, :libflint), Void, 
            (Ptr{fmpz_mod_series}, Ptr{fmpz_mod_series}), &z, &a)
      finalizer(z, _fmpz_mod_series_clear_fn)
      return z
   end
end

function _fmpz_mod_series_clear_fn(a::fmpz_mod_series)
   ccall((:fmpz_mod_poly_clear, :libflint), Void, (Ptr{fmpz_mod_series},), &a)
end

###############################################################################
#
#   FqSeriesRing / fq_series
#
###############################################################################

const FqSeriesID = ObjectIdDict()

type FqSeriesRing <: Ring{Flint}
   base_ring::FqFiniteField
   prec_max::Int
   S::Symbol

   function FqSeriesRing(R::FqFiniteField, prec::Int, s::Symbol)
      if haskey(FqSeriesID, (R, prec, s))
         return FqSeriesID[R, prec, s]::FqSeriesRing
      else
         FqSeriesID[R, prec, s] = new(R, prec, s)
         return FqSeriesID[R, prec, s]
      end
   end
end

type fq_series <: SeriesElem{fq}
   coeffs::Ptr{Void}
   alloc::Int
   length::Int
   prec :: Int
   parent::FqSeriesRing

   function fq_series(ctx::FqFiniteField)
      z = new()
      ccall((:fq_poly_init, :libflint), Void, 
            (Ptr{fq_series}, Ptr{FqFiniteField}), &z, &ctx)
      finalizer(z, _fq_series_clear_fn)
      return z
   end
   
   function fq_series(ctx::FqFiniteField, a::Array{fq, 1}, len::Int, prec::Int)
      z = new()
      ccall((:fq_poly_init2, :libflint), Void, 
            (Ptr{fq_series}, Int, Ptr{FqFiniteField}), &z, len, &ctx)
      for i = 1:len
         ccall((:fq_poly_set_coeff, :libflint), Void, 
               (Ptr{fq_series}, Int, Ptr{fq}, Ptr{FqFiniteField}),
                                               &z, i - 1, &a[i], &ctx)
      end
      z.prec = prec
      finalizer(z, _fq_series_clear_fn)
      return z
   end
   
   function fq_series(ctx::FqFiniteField, a::fq_series)
      z = new()
      ccall((:fq_poly_init, :libflint), Void, 
            (Ptr{fq_series}, Ptr{FqFiniteField}), &z, &ctx)
      ccall((:fq_poly_set, :libflint), Void, 
            (Ptr{fq_series}, Ptr{fq_series}, Ptr{FqFiniteField}), &z, &a, &ctx)
      finalizer(z, _fq_series_clear_fn)
      return z
   end
end

function _fq_series_clear_fn(a::fq_series)
   ctx = base_ring(a)
   ccall((:fq_poly_clear, :libflint), Void,
         (Ptr{fq_series}, Ptr{FqFiniteField}), &a, &ctx)
end

###############################################################################
#
#   FqNmodSeriesRing / fq_nmod_series
#
###############################################################################

const FqNmodSeriesID = ObjectIdDict()

type FqNmodSeriesRing <: Ring{Flint}
   base_ring::FqNmodFiniteField
   prec_max::Int
   S::Symbol

   function FqNmodSeriesRing(R::FqNmodFiniteField, prec::Int, s::Symbol)
      if haskey(FqNmodSeriesID, (R, prec, s))
         return FqNmodSeriesID[R, prec, s]::FqNmodSeriesRing
      else
         FqNmodSeriesID[R, prec, s] = new(R, prec, s)
         return FqNmodSeriesID[R, prec, s]
      end
   end
end

type fq_nmod_series <: SeriesElem{fq_nmod}
   coeffs::Ptr{Void}
   alloc::Int
   length::Int
   prec :: Int
   parent::FqNmodSeriesRing

   function fq_nmod_series(ctx::FqNmodFiniteField)
      z = new()
      ccall((:fq_nmod_poly_init, :libflint), Void, 
            (Ptr{fq_nmod_series}, Ptr{FqNmodFiniteField}), &z, &ctx)
      finalizer(z, _fq_nmod_series_clear_fn)
      return z
   end
   
   function fq_nmod_series(ctx::FqNmodFiniteField, a::Array{fq_nmod, 1}, len::Int, prec::Int)
      z = new()
      ccall((:fq_nmod_poly_init2, :libflint), Void, 
            (Ptr{fq_nmod_series}, Int, Ptr{FqNmodFiniteField}), &z, len, &ctx)
      for i = 1:len
         ccall((:fq_nmod_poly_set_coeff, :libflint), Void, 
               (Ptr{fq_nmod_series}, Int, Ptr{fq_nmod}, Ptr{FqNmodFiniteField}),
                                               &z, i - 1, &a[i], &ctx)
      end
      z.prec = prec
      finalizer(z, _fq_nmod_series_clear_fn)
      return z
   end
   
   function fq_nmod_series(ctx::FqNmodFiniteField, a::fq_nmod_series)
      z = new()
      ccall((:fq_nmod_poly_init, :libflint), Void, 
            (Ptr{fq_nmod_series}, Ptr{FqNmodFiniteField}), &z, &ctx)
      ccall((:fq_nmod_poly_set, :libflint), Void, 
            (Ptr{fq_nmod_series}, Ptr{fq_nmod_series}, Ptr{FqNmodFiniteField}), &z, &a, &ctx)
      finalizer(z, _fq_nmod_series_clear_fn)
      return z
   end
end

function _fq_nmod_series_clear_fn(a::fq_nmod_series)
   ctx = base_ring(a)
   ccall((:fq_nmod_poly_clear, :libflint), Void,
         (Ptr{fq_nmod_series}, Ptr{FqNmodFiniteField}), &a, &ctx)
end

###############################################################################
#
#   FmpzMatSpace / fmpz_mat
#
###############################################################################

const FmpzMatID = ObjectIdDict()

# not really a mathematical ring
type FmpzMatSpace <: Ring{Flint}
   rows::Int
   cols::Int
   base_ring::FlintIntegerRing

   function FmpzMatSpace(r::Int, c::Int)
      if haskey(FmpzMatID, (r, c))
         return FmpzMatID[r, c]::FmpzMatSpace
      else
         FmpzMatID[r, c] = new(r, c, FlintZZ)
         return FmpzMatID[r, c]
      end
   end
end

type fmpz_mat <: MatElem{fmpz}
   entries::Ptr{Void}
   r::Int
   c::Int
   rows::Ptr{Void}
   parent::FmpzMatSpace

   # used by windows, not finalised!!
   function fmpz_mat()
      return new() 
   end

   function fmpz_mat(r::Int, c::Int)
      z = new()
      ccall((:fmpz_mat_init, :libflint), Void, 
            (Ptr{fmpz_mat}, Int, Int), &z, r, c)
      finalizer(z, _fmpz_mat_clear_fn)
      return z
   end

   function fmpz_mat(r::Int, c::Int, arr::Array{fmpz, 2})
      z = new()
      ccall((:fmpz_mat_init, :libflint), Void, 
            (Ptr{fmpz_mat}, Int, Int), &z, r, c)
      finalizer(z, _fmpz_mat_clear_fn)
      for i = 1:r
         for j = 1:c
            el = ccall((:fmpz_mat_entry, :libflint), Ptr{fmpz},
                       (Ptr{fmpz_mat}, Int, Int), &z, i - 1, j - 1)
            ccall((:fmpz_set, :libflint), Void,
                  (Ptr{fmpz}, Ptr{fmpz}), el, &arr[i, j])
         end
      end
      return z
   end

   function fmpz_mat{T <: Integer}(r::Int, c::Int, arr::Array{T, 2})
      z = new()
      ccall((:fmpz_mat_init, :libflint), Void, 
            (Ptr{fmpz_mat}, Int, Int), &z, r, c)
      finalizer(z, _fmpz_mat_clear_fn)
      for i = 1:r
         for j = 1:c
            el = ccall((:fmpz_mat_entry, :libflint), Ptr{fmpz},
                       (Ptr{fmpz_mat}, Int, Int), &z, i - 1, j - 1)
            ccall((:fmpz_set, :libflint), Void,
                  (Ptr{fmpz}, Ptr{fmpz}), el, &fmpz(arr[i, j]))
         end
      end
      return z
   end

   function fmpz_mat(r::Int, c::Int, d::fmpz)
      z = new()
      ccall((:fmpz_mat_init, :libflint), Void, 
            (Ptr{fmpz_mat}, Int, Int), &z, r, c)
      finalizer(z, _fmpz_mat_clear_fn)
      for i = 1:min(r, c)
         el = ccall((:fmpz_mat_entry, :libflint), Ptr{fmpz},
                    (Ptr{fmpz_mat}, Int, Int), &z, i - 1, i- 1)
         ccall((:fmpz_set, :libflint), Void,
               (Ptr{fmpz}, Ptr{fmpz}), el, &d)
      end
      return z
   end

   function fmpz_mat(m::fmpz_mat)
      z = new()
      ccall((:fmpz_mat_init_set, :libflint), Void, 
            (Ptr{fmpz_mat}, Ptr{fmpz_mat}), &z, &m)
      finalizer(z, _fmpz_mat_clear_fn)
      return z
   end
end

function _fmpz_mat_clear_fn(a::fmpz_mat)
   ccall((:fmpz_mat_clear, :libflint), Void, (Ptr{fmpz_mat},), &a)
end

###############################################################################
#
#   NmodMatSpace / nmod_mat
#
###############################################################################

const NmodMatID = ObjectIdDict()

type NmodMatSpace <: Ring{Flint}
  base_ring::ResidueRing{fmpz}
  _n::UInt
  rows::Int
  cols::Int

  function NmodMatSpace(R::ResidueRing{fmpz}, r::Int, c::Int)
    (r < 0 || c < 0) && error("Dimensions must be non-negative")
    fmpz(typemax(UInt)) < abs(R.modulus) &&
      error("Modulus of ResidueRing must less then ", fmpz(typemax(UInt)))
    if haskey(NmodMatID, (R, r, c))
      return NmodMatID[R, r, c]::NmodMatSpace
    else
      NmodMatID[R, r, c] = new(R, UInt(R.modulus), r, c)
      return NmodMatID[R, r, c]
    end
  end
end

type nmod_mat <: MatElem{Residue{fmpz}}
  entries::Ptr{Void}
  r::Int                  # Int
  c::Int                  # Int
  rows::Ptr{Void}
  _n::UInt                # mp_limb_t / Culong
  _ninv::UInt             # mp_limb_t / Culong
  _norm::UInt             # mp_limb_t / Culong
  parent::NmodMatSpace

  function nmod_mat(r::Int, c::Int, n::UInt)
    (r < 0 || c < 0) && error("Dimensions must be non-negative")
    z = new()
    ccall((:nmod_mat_init, :libflint), Void,
            (Ptr{nmod_mat}, Int, Int, UInt), &z, r, c, n)
    finalizer(z, _nmod_mat_clear_fn)
    return z
  end

  function nmod_mat(r::Int, c::Int, n::UInt, arr::Array{UInt, 2})
    (r < 0 || c < 0) && error("Dimensions must be non-negative")
    (size(arr) != (r,c)) && error("Array of wrong dimension")
    z = new()
    ccall((:nmod_mat_init, :libflint), Void,
            (Ptr{nmod_mat}, Int, Int, UInt), &z, r, c, n)
    finalizer(z, _nmod_mat_clear_fn)
    for i = 1:r
      for j = 1:c
        set_entry!(z, i, j, arr[i,j])
      end
    end
    return z
  end

  function nmod_mat(r::Int, c::Int, n::UInt, arr::Array{fmpz, 2})
    (r < 0 || c < 0) && error("Dimensions must be non-negative")
    (size(arr) != (r,c)) && error("Array of wrong dimension")
    z = new()
    ccall((:nmod_mat_init, :libflint), Void,
            (Ptr{nmod_mat}, Int, Int, UInt), &z, r, c, n)
    finalizer(z, _nmod_mat_clear_fn)
    for i = 1:r
      for j = 1:c
        set_entry!(z, i, j, arr[i,j])
      end
    end
    return z
  end

  function nmod_mat{T <: Integer}(r::Int, c::Int, n::UInt, arr::Array{T, 2})
    arr = map(fmpz, arr)
    return nmod_mat(r, c, n, arr)
  end

  function nmod_mat(r::Int, c::Int, n::UInt, arr::Array{Residue{fmpz}, 2})
    (r < 0 || c < 0) && error("Dimensions must be non-negative")
    (size(arr) != (r,c)) && error("Array of wrong dimension")
    z = new()
    ccall((:nmod_mat_init, :libflint), Void,
            (Ptr{nmod_mat}, Int, Int, UInt), &z, r, c, n)
    finalizer(z, _nmod_mat_clear_fn)
    for i = 1:r
      for j = 1:c
        set_entry!(z, i, j, arr[i,j])
      end
    end
    return z
  end

  function nmod_mat(n::UInt, b::fmpz_mat)
    z = new()
    ccall((:nmod_mat_init, :libflint), Void,
            (Ptr{nmod_mat}, Int, Int, UInt), &z, b.r, b.c, n)
    finalizer(z, _nmod_mat_clear_fn)
    ccall((:fmpz_mat_get_nmod_mat, :libflint), Void,
            (Ptr{nmod_mat}, Ptr{fmpz_mat}), &z, &b)
    return z
  end

  function nmod_mat(n::Int, b::fmpz_mat)
    (n < 0) && error("Modulus must be postive")
    return nmod_mat(UInt(n), b)
  end

  function nmod_mat(n::fmpz, b::fmpz_mat)
    (n < 0) && error("Modulus must be postive")
    (n > fmpz(typemax(UInt))) &&
          error("Exponent must be smaller then ", fmpz(typemax(UInt)))
    return nmod_mat(UInt(n), b) 
  end
end

function _nmod_mat_clear_fn(mat::nmod_mat)
  ccall((:nmod_mat_clear, :libflint), Void, (Ptr{nmod_mat}, ), &mat)
end

###############################################################################
#
#   FqPolyRing / fq_poly
#
###############################################################################

const FqPolyID = ObjectIdDict()

type FqPolyRing <: Ring{Flint}
   base_ring::FqFiniteField
   S::Symbol

   function FqPolyRing(R::FqFiniteField, s::Symbol)
      if haskey(FqPolyID, (R, s))
         return FqPolyID[(R,s)]::FqPolyRing
      else
         z = new(R,s)
         FqPolyID[(R,s)] = z
         return z
      end
   end
end

type fq_poly <: PolyElem{fq}
   coeffs::Ptr{Void}
   alloc::Int
   length::Int
   parent::FqPolyRing

   function fq_poly()
      z = new()
      ccall((:fq_poly_init, :libflint), Void, (Ptr{fq_poly},), &z)   
      finalizer(z, _fq_poly_clear_fn)
      return z
   end

   function fq_poly(a::fq_poly)
      z = new()
      ctx = base_ring(parent(a))
      ccall((:fq_poly_init, :libflint), Void,
            (Ptr{fq_poly}, Ptr{FqFiniteField}), &z, &ctx)
      ccall((:fq_poly_set, :libflint), Void,
            (Ptr{fq_poly}, Ptr{fq_poly}, Ptr{FqFiniteField}),
            &z, &a, &ctx)
      finalizer(z, _fq_poly_clear_fn)
      return z
   end

   function fq_poly(a::fq)
      z = new()
      ctx = parent(a)
      ccall((:fq_poly_init, :libflint), Void,
            (Ptr{fq_poly}, Ptr{FqFiniteField}), &z, &ctx)
      ccall((:fq_poly_set_fq, :libflint), Void,
            (Ptr{fq_poly}, Ptr{fq}, Ptr{FqFiniteField}),
            &z, &a, &ctx)
      finalizer(z, _fq_poly_clear_fn)
      return z
   end

   function fq_poly(a::Array{fq, 1})
      z = new()
      ctx = parent(a[1])
      ccall((:fq_poly_init2, :libflint), Void,
            (Ptr{fq_poly}, Int, Ptr{FqFiniteField}),
            &z, length(a), &ctx)
      for i = 1:length(a)
         ccall((:fq_poly_set_coeff, :libflint), Void, 
               (Ptr{fq_poly}, Int, Ptr{fq}, Ptr{FqFiniteField}),
               &z, i - 1, &a[i], &ctx)
      end
      finalizer(z, _fq_poly_clear_fn)
      return z
   end

   function fq_poly(a::Array{fmpz, 1}, ctx::FqFiniteField)
      z = new()
      temp = ctx()
      ccall((:fq_poly_init2, :libflint), Void,
            (Ptr{fq_poly}, Int, Ptr{FqFiniteField}),
            &z, length(a), &ctx)
      for i = 1:length(a)
         temp = ctx(a[i])
         ccall((:fq_poly_set_coeff, :libflint), Void,
               (Ptr{fq_poly}, Int, Ptr{fq}, Ptr{FqFiniteField}),
               &z, i - 1, &temp, &ctx)
      end
      finalizer(z, _fq_poly_clear_fn)
      return z
   end

   function fq_poly(a::fmpz_poly, ctx::FqFiniteField)
      z = new()
      ccall((:fq_poly_init2, :libflint), Void,
            (Ptr{fq_poly}, Int, Ptr{FqFiniteField}),
            &z, length(a), &ctx)
      for i = 1:length(a)
         temp = ctx(coeff(a, i-1))
         ccall((:fq_poly_set_coeff, :libflint), Void,
               (Ptr{fq_poly}, Int, Ptr{fq}, Ptr{FqFiniteField}),
               &z, i - 1, &temp, &ctx)
      end
      finalizer(z, _fq_poly_clear_fn)
      return z
   end
end

function _fq_poly_clear_fn(a::fq_poly)
   ccall((:fq_poly_clear, :libflint), Void, (Ptr{fq_poly},), &a)
end

type fq_poly_factor
  poly::Ptr{fq_poly}
  exp::Ptr{Int} 
  num::Int
  alloc::Int
  base_field::FqFiniteField
    
  function fq_poly_factor(ctx::FqFiniteField)
    z = new()
    ccall((:fq_poly_factor_init, :libflint), Void,
         (Ptr{fq_poly_factor}, Ptr{FqFiniteField}), &z, &ctx)
    z.base_field = ctx
    finalizer(z, _fq_poly_factor_clear_fn)
    return z
  end
end

function _fq_poly_factor_clear_fn(a::fq_poly_factor)
   ccall((:fq_poly_factor_clear, :libflint), Void,
         (Ptr{fq_poly_factor}, Ptr{FqFiniteField}),
         &a, &(a.base_field))
end

###############################################################################
#
#   FqNmodPolyRing / fq_nmod_poly
#
###############################################################################

const FqNmodPolyID = ObjectIdDict()

type FqNmodPolyRing <: Ring{Flint}
   base_ring::FqNmodFiniteField
   S::Symbol

   function FqNmodPolyRing(R::FqNmodFiniteField, s::Symbol)
      if haskey(FqNmodPolyID, (R, s))
         return FqNmodPolyID[(R,s)]::FqNmodPolyRing
      else
         z = new(R,s)
         FqNmodPolyID[(R,s)] = z
         return z
      end
   end
end

type fq_nmod_poly <: PolyElem{fq_nmod}
   coeffs::Ptr{Void}
   alloc::Int
   length::Int
   parent::FqNmodPolyRing

   function fq_nmod_poly()
      z = new()
      ccall((:fq_nmod_poly_init, :libflint), Void, (Ptr{fq_nmod_poly},), &z)   
      finalizer(z, _fq_nmod_poly_clear_fn)
      return z
   end

   function fq_nmod_poly(a::fq_nmod_poly)
      z = new()
      ctx = base_ring(parent(a))
      ccall((:fq_nmod_poly_init, :libflint), Void,
            (Ptr{fq_nmod_poly}, Ptr{FqNmodFiniteField}), &z, &ctx)
      ccall((:fq_nmod_poly_set, :libflint), Void,
            (Ptr{fq_nmod_poly}, Ptr{fq_nmod_poly}, Ptr{FqNmodFiniteField}),
            &z, &a, &ctx)
      finalizer(z, _fq_nmod_poly_clear_fn)
      return z
   end

   function fq_nmod_poly(a::fq_nmod)
      z = new()
      ctx = parent(a)
      ccall((:fq_nmod_poly_init, :libflint), Void,
            (Ptr{fq_nmod_poly}, Ptr{FqNmodFiniteField}), &z, &ctx)
      ccall((:fq_nmod_poly_set_fq_nmod, :libflint), Void,
            (Ptr{fq_nmod_poly}, Ptr{fq_nmod}, Ptr{FqNmodFiniteField}),
            &z, &a, &ctx)
      finalizer(z, _fq_nmod_poly_clear_fn)
      return z
   end

   function fq_nmod_poly(a::Array{fq_nmod, 1})
      z = new()
      ctx = parent(a[1])
      ccall((:fq_nmod_poly_init2, :libflint), Void,
            (Ptr{fq_nmod_poly}, Int, Ptr{FqNmodFiniteField}),
            &z, length(a), &ctx)
      for i = 1:length(a)
         ccall((:fq_nmod_poly_set_coeff, :libflint), Void, 
               (Ptr{fq_nmod_poly}, Int, Ptr{fq_nmod}, Ptr{FqNmodFiniteField}),
               &z, i - 1, &a[i], &ctx)
      end
      finalizer(z, _fq_nmod_poly_clear_fn)
      return z
   end

   function fq_nmod_poly(a::Array{fmpz, 1}, ctx::FqNmodFiniteField)
      z = new()
      temp = ctx()
      ccall((:fq_nmod_poly_init2, :libflint), Void,
            (Ptr{fq_nmod_poly}, Int, Ptr{FqNmodFiniteField}),
            &z, length(a), &ctx)
      for i = 1:length(a)
         temp = ctx(a[i])
         ccall((:fq_nmod_poly_set_coeff, :libflint), Void,
               (Ptr{fq_nmod_poly}, Int, Ptr{fq_nmod}, Ptr{FqNmodFiniteField}),
               &z, i - 1, &temp, &ctx)
      end
      finalizer(z, _fq_nmod_poly_clear_fn)
      return z
   end

   function fq_nmod_poly(a::fmpz_poly, ctx::FqNmodFiniteField)
      z = new()
      ccall((:fq_nmod_poly_init2, :libflint), Void,
            (Ptr{fq_nmod_poly}, Int, Ptr{FqNmodFiniteField}),
            &z, length(a), &ctx)
      for i = 1:length(a)
         temp = ctx(coeff(a,i-1))
         ccall((:fq_nmod_poly_set_coeff, :libflint), Void,
               (Ptr{fq_nmod_poly}, Int, Ptr{fq_nmod}, Ptr{FqNmodFiniteField}),
               &z, i - 1, &temp, &ctx)
      end
      finalizer(z, _fq_nmod_poly_clear_fn)
      return z
   end
end

function _fq_nmod_poly_clear_fn(a::fq_nmod_poly)
   ccall((:fq_nmod_poly_clear, :libflint), Void, (Ptr{fq_nmod_poly},), &a)
end

type fq_nmod_poly_factor
  poly::Ptr{fq_nmod_poly}
  exp::Ptr{Int} 
  num::Int
  alloc::Int
  base_field::FqNmodFiniteField
    
  function fq_nmod_poly_factor(ctx::FqNmodFiniteField)
    z = new()
    ccall((:fq_nmod_poly_factor_init, :libflint), Void,
         (Ptr{fq_nmod_poly_factor}, Ptr{FqNmodFiniteField}), &z, &ctx)
    z.base_field = ctx
    finalizer(z, _fq_nmod_poly_factor_clear_fn)
    return z
  end
end

function _fq_nmod_poly_factor_clear_fn(a::fq_nmod_poly_factor)
   ccall((:fq_nmod_poly_factor_clear, :libflint), Void,
         (Ptr{fq_nmod_poly_factor}, Ptr{FqNmodFiniteField}),
         &a, &(a.base_field))
end

###############################################################################
#
#   FlintPermGroup / perm
#
###############################################################################

const FlintPermID = ObjectIdDict()

type FlintPermGroup <: Group{Flint}
   n::Int

   function FlintPermGroup(n::Int)
      if haskey(FlintPermID, n)
         return FlintPermID[n]::FlintPermGroup
      else
         FlintPermID[n] = new(n)
         return FlintPermID[n]
      end
   end
end

type perm <: PermElem
   d::Array{Int, 1}
   parent::FlintPermGroup

   function perm(n::Int)
      p = new(Array(Int, n))
      ccall((:_perm_set_one, :libflint), Void,
            (Ref{Int}, Int), p.d, length(p.d))
      return p
   end

   function perm(a::Array{Int, 1})
      n = length(a)
      d = Array(Int, n)
      for i = 1:n
         d[i] = a[i] - 1
      end
      return new(d)
   end
end
<|MERGE_RESOLUTION|>--- conflicted
+++ resolved
@@ -311,20 +311,14 @@
 
   function NmodPolyRing(R::ResidueRing{fmpz}, s::Symbol, cached=true)
     m = UInt(modulus(R))
-<<<<<<< HEAD
     if haskey(NmodPolyRingID, (m, s))
        return NmodPolyRingID[m, s]::NmodPolyRing
     else
        z = new(R, s, m)
-       NmodPolyRingID[m, s] = z
+       if cached
+          NmodPolyRingID[m, s] = z
+       end
        return z
-=======
-    return try
-       NmodPolyRingID[m, s]
-    catch
-       S = new(R, s, m)
-       cached ? NmodPolyRingID[m, s] = S : S
->>>>>>> 4d38342a
     end
   end
 end
@@ -463,20 +457,14 @@
 
   function FmpzModPolyRing(R::ResidueRing{fmpz}, s::Symbol, cached=true)
     m = modulus(R)
-<<<<<<< HEAD
     if haskey(FmpzModPolyRingID, (m, s))
        return FmpzModPolyRingID[m, s]::FmpzModPolyRing
     else
        z = new(R, s, m)
-       FmpzModPolyRingID[m ,s] = z
+       if cached
+          FmpzModPolyRingID[m ,s] = z
+       end
        return z
-=======
-    return try
-       FmpzModPolyRingID[m, s]
-    catch
-       S = new(R, s, m)
-       cached ? FmpzModPolyRingID[m, s] = S : S
->>>>>>> 4d38342a
     end
   end
 end
