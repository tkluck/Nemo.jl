###############################################################################
#
#   fmpq.jl : Flint rationals
#
###############################################################################

export fmpq, FlintQQ, FractionField, Rational, FlintRationalField, height,
       height_bits, isless, reconstruct, next_minimal, next_signed_minimal,
       next_calkin_wilf, next_signed_calkin_wilf, dedekind_sum, harmonic,
       bernoulli, bernoulli_cache

###############################################################################
#
#   Data type and parent methods
#
###############################################################################

fmpq(a::Rational{BigInt}) = fmpq(fmpz(a.num), fmpz(a.den))

fmpq(a::Integer) = fmpq(fmpz(a), fmpz(1))

fmpq(a::Integer, b::Integer) = fmpq(fmpz(a), fmpz(b))

fmpq(a::fmpz, b::Integer) = fmpq(a, fmpz(b))

fmpq(a::Integer, b::fmpz) = fmpq(fmpz(a), b)

parent(a::fmpq) = FlintQQ

parent_type(::Type{fmpq}) = FlintRationalField

elem_type(::FlintRationalField) = fmpq

base_ring(a::FlintRationalField) = FlintZZ

base_ring(a::fmpq) = FlintZZ

###############################################################################
#
#   Constructors
#
###############################################################################

function //(x::fmpz, y::fmpz)
   y == 0 && throw(DivideError())
   g = gcd(x, y)
   return fmpq(divexact(x, g), divexact(y, g))
end

//(x::fmpz, y::Integer) = x//fmpz(y)

//(x::Integer, y::fmpz) = fmpz(x)//y

###############################################################################
#
#   Basic manipulation
#
###############################################################################

<<<<<<< HEAD
function hash(a::fmpq)
   h = 0x8a30b0d963237dd5
   return h $ hash(num(a)) $ hash(den(a))
end

=======
>>>>>>> 4d38342a
function num(a::fmpq)
   z = fmpz()
   ccall((:fmpq_numerator, :libflint), Void, (Ptr{fmpz}, Ptr{fmpq}), &z, &a)
   return z
end

function den(a::fmpq)
   z = fmpz()
   ccall((:fmpq_denominator, :libflint), Void, (Ptr{fmpz}, Ptr{fmpq}), &z, &a)
   return z
end

function abs(a::fmpq)
   z = fmpq()
   ccall((:fmpq_abs, :libflint), Void, (Ptr{fmpq}, Ptr{fmpq}), &z, &a)
   return z
end

zero(a::FlintRationalField) = fmpq(0)

one(a::FlintRationalField) = fmpq(1)

isone(a::fmpq) = a == 1

iszero(a::fmpq) = a == 0

isunit(a::fmpq) = a != 0

function height(a::fmpq)
   temp = fmpz()
   ccall((:fmpq_height, :libflint), Void, (Ptr{fmpz}, Ptr{fmpq}), &temp, &a)
   return temp
end

function height_bits(a::fmpq)
   return ccall((:fmpq_height_bits, :libflint), Int, (Ptr{fmpq},), &a)
end

function deepcopy(a::fmpq)
   z = fmpq()
   ccall((:fmpq_set, :libflint), Void, (Ptr{fmpq}, Ptr{fmpq}), &z, &a)
   return z
end

###############################################################################
#
#   Canonicalisation
#
###############################################################################

canonical_unit(a::fmpq) = a

###############################################################################
#
#   AbstractString{} I/O
#
###############################################################################

function show(io::IO, a::FlintRationalField)
   print(io, "Rational Field")
end

function show(io::IO, a::fmpq)
   print(io, num(a))
   if den(a) != 1
      print("//", den(a))
   end
end

needs_parentheses(x::fmpq) = false

is_negative(x::fmpq) = x < 0

show_minus_one(::Type{fmpq}) = false

###############################################################################
#
#   Unary operators
#
###############################################################################

function -(a::fmpq)
   z = fmpq()
   ccall((:fmpq_neg, :libflint), Void, (Ptr{fmpq}, Ptr{fmpq}), &z, &a)
   return z
end

###############################################################################
#
#   Binary operators
#
###############################################################################

function +(a::fmpq, b::fmpq)
   z = fmpq()
   ccall((:fmpq_add, :libflint), Void, 
         (Ptr{fmpq}, Ptr{fmpq}, Ptr{fmpq}), &z, &a, &b)
   return z
end

function -(a::fmpq, b::fmpq)
   z = fmpq()
   ccall((:fmpq_sub, :libflint), Void, 
         (Ptr{fmpq}, Ptr{fmpq}, Ptr{fmpq}), &z, &a, &b)
   return z
end

function *(a::fmpq, b::fmpq)
   z = fmpq()
   ccall((:fmpq_mul, :libflint), Void, 
         (Ptr{fmpq}, Ptr{fmpq}, Ptr{fmpq}), &z, &a, &b)
   return z
end

###############################################################################
#
#   Ad hoc binary operators
#
###############################################################################

function +(a::fmpq, b::Int)
   z = fmpq()
   ccall((:fmpq_add_si, :libflint), Void, 
         (Ptr{fmpq}, Ptr{fmpq}, Int), &z, &a, b)
   return z
end

function +(a::fmpq, b::fmpz)
   z = fmpq()
   ccall((:fmpq_add_fmpz, :libflint), Void, 
         (Ptr{fmpq}, Ptr{fmpq}, Ptr{fmpz}), &z, &a, &b)
   return z
end

+(a::Int, b::fmpq) = b + a

+(a::fmpz, b::fmpq) = b + a

function -(a::fmpq, b::Int)
   z = fmpq()
   ccall((:fmpq_sub_si, :libflint), Void, 
         (Ptr{fmpq}, Ptr{fmpq}, Int), &z, &a, b)
   return z
end

function -(a::fmpq, b::fmpz)
   z = fmpq()
   ccall((:fmpq_sub_fmpz, :libflint), Void, 
         (Ptr{fmpq}, Ptr{fmpq}, Ptr{fmpz}), &z, &a, &b)
   return z
end

function *(a::fmpq, b::fmpz)
   z = fmpq()
   ccall((:fmpq_mul_fmpz, :libflint), Void, 
         (Ptr{fmpq}, Ptr{fmpq}, Ptr{fmpz}), &z, &a, &b)
   return z
end

*(a::fmpz, b::fmpq) = b*a

###############################################################################
#
#   Comparison
#
###############################################################################

function ==(a::fmpq, b::fmpq)
   return ccall((:fmpq_equal, :libflint), Bool, 
                (Ptr{fmpq}, Ptr{fmpq}), &a, &b)
end

function isless(a::fmpq, b::fmpq)
   return ccall((:fmpq_cmp, :libflint), Cint, 
                (Ptr{fmpq}, Ptr{fmpq}), &a, &b) < 0
end

###############################################################################
#
#   Ad hoc comparison
#
###############################################################################

function ==(a::fmpq, b::Int)
   return ccall((:fmpq_equal_si, :libflint), Bool, (Ptr{fmpq}, Int), &a, b)
end

==(a::Int, b::fmpq) = b == a

function ==(a::fmpq, b::fmpz)
   return ccall((:fmpq_equal_fmpz, :libflint), Bool, 
                (Ptr{fmpq}, Ptr{fmpz}), &a, &b)
end

==(a::fmpz, b::fmpq) = b == a

function isless(a::fmpq, b::Integer)
   z = fmpq(b)
   return ccall((:fmpq_cmp, :libflint), Cint,
                (Ptr{fmpq}, Ptr{fmpq}), &a, &z) < 0
end

function isless(a::Integer, b::fmpq)
   z = fmpq(a)
   return ccall((:fmpq_cmp, :libflint), Cint,
                (Ptr{fmpq}, Ptr{fmpq}), &z, &b) < 0
end

function isless(a::fmpq, b::fmpz)
   z = fmpq(b)
   return ccall((:fmpq_cmp, :libflint), Cint,
                (Ptr{fmpq}, Ptr{fmpq}), &a, &z) < 0
end

function isless(a::fmpz, b::fmpq)
   z = fmpq(a)
   return ccall((:fmpq_cmp, :libflint), Cint,
                (Ptr{fmpq}, Ptr{fmpq}), &z, &b) < 0
end

###############################################################################
#
#   Powering
#
###############################################################################

function ^(a::fmpq, b::Int)
   temp = fmpq()
   ccall((:fmpq_pow_si, :libflint), Void, 
         (Ptr{fmpq}, Ptr{fmpq}, Int), &temp, &a, b)
   return temp
end

###############################################################################
#
#   Shifting
#
###############################################################################

function >>(a::fmpq, b::Int)
   z = fmpq()
   ccall((:fmpq_div_2exp, :libflint), Void, 
         (Ptr{fmpq}, Ptr{fmpq}, Int), &z, &a, b)
   return z
end

function <<(a::fmpq, b::Int)
   z = fmpq()
   ccall((:fmpq_mul_2exp, :libflint), Void, 
         (Ptr{fmpq}, Ptr{fmpq}, Int), &z, &a, b)
   return z
end

###############################################################################
#
#   Inversion
#
###############################################################################

function inv(a::fmpq)
   z = fmpq()
   ccall((:fmpq_inv, :libflint), Void, (Ptr{fmpq}, Ptr{fmpq}), &z, &a)
   return z
end

###############################################################################
#
#   Exact division
#
###############################################################################

function divexact(a::fmpq, b::fmpq)
   z = fmpq()
   ccall((:fmpq_div, :libflint), Void,
         (Ptr{fmpq}, Ptr{fmpq}, Ptr{fmpq}), &z, &a, &b)
   return z
end

###############################################################################
#
#   Ad hoc exact division
#
###############################################################################

function divexact(a::fmpq, b::fmpz)
   z = fmpq()
   ccall((:fmpq_div_fmpz, :libflint), Void,
         (Ptr{fmpq}, Ptr{fmpq}, Ptr{fmpz}), &z, &a, &b)
   return z
end

divexact(a::fmpz, b::fmpq) = inv(b)*a

divexact(a::fmpq, b::Integer) = divexact(a, fmpz(b))

divexact(a::Integer, b::fmpq) = inv(b)*a

###############################################################################
#
#   Modular arithmetic
#
###############################################################################

function mod(a::fmpq, b::fmpz)
   z = fmpz()
   ccall((:fmpq_mod_fmpz, :libflint), Void,
         (Ptr{fmpz}, Ptr{fmpq}, Ptr{fmpz}), &z, &a, &b)
   return z
end

mod(a::fmpq, b::Integer) = mod(a, fmpz(b))

###############################################################################
#
#   GCD
#
###############################################################################

function gcd(a::fmpq, b::fmpq)
   z = fmpq()
   ccall((:fmpq_gcd, :libflint), Void, 
         (Ptr{fmpq}, Ptr{fmpq}, Ptr{fmpq}), &z, &a, &b)
   return z
end

###############################################################################
#
#   Rational reconstruction
#
###############################################################################

function reconstruct(a::fmpz, b::fmpz)
   c = fmpq()
   if !Bool(ccall((:fmpq_reconstruct_fmpz, :libflint), Cint, 
                  (Ptr{fmpq}, Ptr{fmpz}, Ptr{fmpz}), &c, &a, &b))
      error("Impossible rational reconstruction")
   end
   return c
end

reconstruct(a::fmpz, b::Integer) =  reconstruct(a, fmpz(b))

reconstruct(a::Integer, b::fmpz) =  reconstruct(fmpz(a), b)

reconstruct(a::Integer, b::Integer) =  reconstruct(fmpz(a), fmpz(b))

###############################################################################
#
#   Rational enumeration
#
###############################################################################

function next_minimal(a::fmpq)
   a < 0 && throw(DomainError())
   c = fmpq()
   ccall((:fmpq_next_minimal, :libflint), Void, (Ptr{fmpq}, Ptr{fmpq}), &c, &a)
   return c
end

function next_signed_minimal(a::fmpq)
   c = fmpq()
   ccall((:fmpq_next_signed_minimal, :libflint), Void, 
         (Ptr{fmpq}, Ptr{fmpq}), &c, &a)
   return c
end

function next_calkin_wilf(a::fmpq)
   a < 0 && throw(DomainError())
   c = fmpq()
   ccall((:fmpq_next_calkin_wilf, :libflint), Void, 
         (Ptr{fmpq}, Ptr{fmpq}), &c, &a)
   return c
end

function next_signed_calkin_wilf(a::fmpq)
   c = fmpq()
   ccall((:fmpq_next_signed_calkin_wilf, :libflint), Void, 
         (Ptr{fmpq}, Ptr{fmpq}), &c, &a)
   return c
end

###############################################################################
#
#   Special functions
#
###############################################################################

function harmonic(n::Int)
   n < 0 && throw(DomainError())
   c = fmpq()
   ccall((:fmpq_harmonic_ui, :libflint), Void, (Ptr{fmpq}, Int), &c, n)
   return c
end

function bernoulli(n::Int)
   n < 0 && throw(DomainError())
   c = fmpq()
   ccall((:bernoulli_fmpq_ui, :libarb), Void, (Ptr{fmpq}, Int), &c, n)
   return c
end

function bernoulli_cache(n::Int)
   n = n + 1
   n < 0 && throw(DomainError())
   ccall((:bernoulli_cache_compute, :libarb), Void, (Int,), n)
end

function dedekind_sum(h::fmpz, k::fmpz)
   c = fmpq()
   ccall((:fmpq_dedekind_sum, :libflint), Void, 
         (Ptr{fmpq}, Ptr{fmpz}, Ptr{fmpz}), &c, &h, &k)
   return c
end

dedekind_sum(h::fmpz, k::Integer) = dedekind_sum(h, fmpz(k))

dedekind_sum(h::Integer, k::fmpz) = dedekind_sum(fmpz(h), k)

dedekind_sum(h::Integer, k::Integer) = dedekind_sum(fmpz(h), fmpz(k))

###############################################################################
#
#   Unsafe operators and functions
#
###############################################################################

function mul!(c::fmpq, a::fmpq, b::fmpq)
   ccall((:fmpq_mul, :libflint), Void,
         (Ptr{fmpq}, Ptr{fmpq}, Ptr{fmpq}), &c, &a, &b)
end

function addeq!(c::fmpq, a::fmpq)
   ccall((:fmpq_add, :libflint), Void,
         (Ptr{fmpq}, Ptr{fmpq}, Ptr{fmpq}), &c, &c, &a)
end

###############################################################################
#
#   Conversions to/from flint Julia rationals
#
###############################################################################
   
function Rational(z::fmpq)
   r = Rational{BigInt}(0)
   ccall((:fmpq_get_mpz_frac, :libflint), Void, 
         (Ptr{BigInt}, Ptr{BigInt}, Ptr{fmpq}), &r.num, &r.den, &z)
   return r
end

function Rational(z::fmpz)
   return Rational{BigInt}(BigInt(z))
end

###############################################################################
#
#   Parent object call overloads
#
###############################################################################

call(a::FlintRationalField) = fmpq(fmpz(0), fmpz(1))

call(a::FlintRationalField, b::Rational{BigInt}) = fmpq(b) 

call(a::FlintRationalField, b::Integer) = fmpq(b)

call(a::FlintRationalField, b::Int, c::Int) = fmpq(b, c)

call(a::FlintRationalField, b::fmpz) = fmpq(b)

call(a::FlintRationalField, b::Integer, c::Integer) = fmpq(b, c)

call(a::FlintRationalField, b::fmpz, c::Integer) = fmpq(b, c)

call(a::FlintRationalField, b::Integer, c::fmpz) = fmpq(b, c)

call(a::FlintRationalField, b::fmpz, c::fmpz) = fmpq(b, c)

call(a::FlintRationalField, b::fmpq) = b

###############################################################################
#
#   Conversions and promotions
#
###############################################################################

convert(::Type{fmpq}, a::Integer) = fmpq(a)

convert(::Type{fmpq}, a::fmpz) = fmpq(a)

Base.promote_rule{T <: Integer}(::Type{fmpq}, ::Type{T}) = fmpq

Base.promote_rule(::Type{fmpq}, ::Type{fmpz}) = fmpq

convert(::Type{Rational{BigInt}}, a::fmpq) = Rational(a)

###############################################################################
#
#   FractionField constructor
#
###############################################################################

FractionField(base::FlintIntegerRing) = FlintQQ
<|MERGE_RESOLUTION|>--- conflicted
+++ resolved
@@ -57,14 +57,6 @@
 #
 ###############################################################################
 
-<<<<<<< HEAD
-function hash(a::fmpq)
-   h = 0x8a30b0d963237dd5
-   return h $ hash(num(a)) $ hash(den(a))
-end
-
-=======
->>>>>>> 4d38342a
 function num(a::fmpq)
    z = fmpz()
    ccall((:fmpq_numerator, :libflint), Void, (Ptr{fmpz}, Ptr{fmpq}), &z, &a)
