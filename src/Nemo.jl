<<<<<<< HEAD
VERSION >= v"0.4.0-dev+6521" && __precompile__()

module Nemo

import Base: abs, asin, asinh, atan, atanh, base, bin, call, checkbounds,
             convert, cmp, contains, cos, cosh, dec, deepcopy, den,
             deserialize, div, divrem, exp, factor, gcd, gcdx, getindex, hash,
             hex, intersect, inv, invmod, isequal, isless, isprime, isqrt, lcm,
             length, log, lufact, mod, ndigits, nextpow2, norm, nullspace, num,
             oct, one, parent, parity, parseint, precision, prevpow2,
             promote_rule, rank, Rational, rem, reverse, serialize, setindex!,
             show, sign, sin, sinh, size, sqrt, string, sub, tan, tanh, trace,
             trailing_zeros, transpose, transpose!, truncate, var, zero,
             +, -, *, ==, ^, &, |, $, <<, >>, ~, <=, >=, <, >, hcat, vcat, //,
             /, !=, isfinite, ldexp

import Base: floor, ceil, hypot, sqrt,
             log, log1p, exp, expm1, sin, cos, sinpi, cospi, tan, cot,
             sinh, cosh, tanh, coth, atan, asin, acos,
             atanh, asinh, acosh, gamma, lgamma, digamma, zeta,
             sinpi, cospi, atan2

export SetElem, GroupElem, RingElem, FieldElem, Pari, Flint, Antic,
       Generic

export PolyElem, SeriesElem, ResidueElem, FractionElem, MatElem,
       NumberFieldElem, PermElem

export ZZ, QQ, PadicField, FiniteField, NumberField, CyclotomicField,
       MaximalRealSubfield, MaximalOrder, Ideal, PermutationGroup

export create_accessors, get_handle, package_handle, allocatemem

export flint_cleanup, flint_set_num_threads

export on_windows64

include("AbstractTypes.jl")

###############################################################################
#
#   Set up environment / load libraries
#
###############################################################################

const pkgdir = joinpath(dirname(@__FILE__), "..")
const libdir = joinpath(pkgdir, "local", "lib")
const libgmp = joinpath(pkgdir, "local", "lib", "libgmp")
const libmpfr = joinpath(pkgdir, "local", "lib", "libmpfr")
const libflint = joinpath(pkgdir, "local", "lib", "libflint")
const libpari = joinpath(pkgdir, "local", "lib", "libpari")
const libarb = joinpath(pkgdir, "local", "lib", "libarb")
  
function allocatemem(bytes::Int)
   newsize = pari(fmpz(bytes)).d
   ccall((:gp_allocatemem, :libpari), Void, (Ptr{Int},), newsize)
end

function pari_sigint_handler()
   error("User interrupt")
   return
end

on_windows64 = (@windows ? true : false) && (Int == Int64)

function __init__()

   on_windows = @windows ? true : false
   on_linux = @linux ? true : false

   if "HOSTNAME" in keys(ENV) && ENV["HOSTNAME"] == "juliabox"
       push!(Libdl.DL_LOAD_PATH, "/usr/local/lib")
   elseif on_linux
       push!(Libdl.DL_LOAD_PATH, libdir)
       Libdl.dlopen(libgmp)
       Libdl.dlopen(libmpfr)
       Libdl.dlopen(libflint)
       Libdl.dlopen(libpari)
       Libdl.dlopen(libarb)
   else
      push!(Libdl.DL_LOAD_PATH, libdir)
   end
 
   ccall((:pari_init, libpari), Void, (Int, Int), 300000000, 10000)
  
   global avma = cglobal((:avma, libpari), Ptr{Int})

   global gen_0 = cglobal((:gen_0, libpari), Ptr{Int})

   global gen_1 = cglobal((:gen_1, libpari), Ptr{Int})

   global pari_sigint = cglobal((:cb_pari_sigint, libpari), Ptr{Void})

   unsafe_store!(pari_sigint, cfunction(pari_sigint_handler, Void, ()), 1)

   println("")
   println("Welcome to Nemo version 0.3.1")
   println("")
   println("Nemo comes with absolutely no warranty whatsoever")
   println("")
end

function flint_set_num_threads(a::Int)
   ccall((:flint_set_num_threads, :libflint), Void, (Int,), a)
end

function flint_cleanup()
   ccall((:flint_cleanup, :libflint), Void, ())
end

###############################################################################
#
#   Load Nemo Rings/Fields/etc
#
###############################################################################

include("generic/GenericTypes.jl")

include("flint/FlintTypes.jl")

include("antic/AnticTypes.jl")

include("arb/ArbTypes.jl")

include("pari/PariTypes.jl")

include("Groups.jl")

###########################################################
#
#   Package handle creation
#
###########################################################

const package_handle = [1]

function get_handle()
   package_handle[1] += 1
   return package_handle[1] - 1
end

###############################################################################
#
#   Auxilliary data accessors
#
###############################################################################

function create_accessors(T, S, handle)
   accessor_name = gensym()
   @eval begin
      function $(symbol(:get, accessor_name))(a::$T)
         return a.auxilliary_data[$handle]::$S
      end,
      function $(symbol(:set, accessor_name))(a::$T, b::$S)
         if $handle > length(a.auxilliary_data)
            resize(a.auxilliary_data, $handle)
         end
         a.auxilliary_data[$handle] = b
      end
   end
end

###############################################################################
#
#   Set domain for PermutationGroup to Flint
#
###############################################################################

PermutationGroup = FlintPermGroup

###############################################################################
#
#   Set domain for ZZ, QQ, PadicField, FiniteField to Flint
#
###############################################################################

ZZ = FlintZZ
QQ = FlintQQ
PadicField = FlintPadicField
FiniteField = FlintFiniteField

###############################################################################
#
#   Set domain for NumberField to Antic
#
###############################################################################

NumberField = AnticNumberField
CyclotomicField = AnticCyclotomicField
MaximalRealSubfield = AnticMaximalRealSubfield

###############################################################################
#
#   Set domain for MaximalOrder and Ideal to Pari
#
###############################################################################

MaximalOrder = PariMaximalOrder
Ideal = PariIdeal

###############################################################################
#
#   Test code
#
###############################################################################

include("../test/Nemo-test.jl")

end # module
=======
VERSION >= v"0.4.0-dev+6521" && __precompile__()

module Nemo

import Base: Array, abs, asin, asinh, atan, atanh, base, bin, call,
             checkbounds, convert, cmp, contains, cos, cosh, dec, deepcopy,
             den, deserialize, div, divrem, exp, factor, gcd, gcdx, getindex,
             hash, hcat, hex, intersect, inv, invmod, isequal, isfinite,
             isless, isprime, isqrt, lcm, ldexp, length, log, lufact, mod,
             ndigits, nextpow2, norm, nullspace, num, oct, one, parent, parity,
             parseint, precision, prevpow2, promote_rule, rank, Rational, rem,
             reverse, serialize, setindex!, show, sign, sin, sinh, size, sqrt,
             string, sub, tan, tanh, trace, trailing_zeros, transpose,
             transpose!, truncate, typed_hvcat, typed_hcat, var, vcat, zero,
             zeros,
             +, -, *, ==, ^, &, |, $, <<, >>, ~, <=, >=, <, >, //,
             /, !=

import Base: floor, ceil, hypot, sqrt,
             log, log1p, exp, expm1, sin, cos, sinpi, cospi, tan, cot,
             sinh, cosh, tanh, coth, atan, asin, acos,
             atanh, asinh, acosh, gamma, lgamma, digamma, zeta,
             sinpi, cospi, atan2

export SetElem, GroupElem, RingElem, FieldElem, Pari, Flint, Antic,
       Generic

export PolyElem, SeriesElem, ResidueElem, FractionElem, MatElem,
       NumberFieldElem, PermElem

export ZZ, QQ, PadicField, FiniteField, NumberField, CyclotomicField,
       MaximalRealSubfield, MaximalOrder, Ideal, PermutationGroup

export create_accessors, get_handle, package_handle, allocatemem, zeros,
       Array

export flint_cleanup, flint_set_num_threads

export on_windows64

include("AbstractTypes.jl")

###############################################################################
#
#   Set up environment / load libraries
#
###############################################################################

const pkgdir = realpath(joinpath(dirname(@__FILE__), ".."))
const libdir = joinpath(pkgdir, "local", "lib")
const libgmp = joinpath(pkgdir, "local", "lib", "libgmp")
const libmpfr = joinpath(pkgdir, "local", "lib", "libmpfr")
const libflint = joinpath(pkgdir, "local", "lib", "libflint")
const libpari = joinpath(pkgdir, "local", "lib", "libpari")
const libarb = joinpath(pkgdir, "local", "lib", "libarb")
  
function allocatemem(bytes::Int)
   newsize = pari(fmpz(bytes)).d
   ccall((:gp_allocatemem, :libpari), Void, (Ptr{Int},), newsize)
end

function pari_sigint_handler()
   error("User interrupt")
   return
end

on_windows64 = (@windows ? true : false) && (Int == Int64)

function __init__()

   on_windows = @windows ? true : false
   on_linux = @linux ? true : false

   if "HOSTNAME" in keys(ENV) && ENV["HOSTNAME"] == "juliabox"
       push!(Libdl.DL_LOAD_PATH, "/usr/local/lib")
   elseif on_linux
       push!(Libdl.DL_LOAD_PATH, libdir)
       Libdl.dlopen(libgmp)
       Libdl.dlopen(libmpfr)
       Libdl.dlopen(libflint)
       Libdl.dlopen(libpari)
       Libdl.dlopen(libarb)
   else
      push!(Libdl.DL_LOAD_PATH, libdir)
   end
 
   ccall((:pari_init, libpari), Void, (Int, Int), 300000000, 10000)
  
   global avma = cglobal((:avma, libpari), Ptr{Int})

   global gen_0 = cglobal((:gen_0, libpari), Ptr{Int})

   global gen_1 = cglobal((:gen_1, libpari), Ptr{Int})

   global pari_sigint = cglobal((:cb_pari_sigint, libpari), Ptr{Void})

   unsafe_store!(pari_sigint, cfunction(pari_sigint_handler, Void, ()), 1)

   println("")
   println("Welcome to Nemo version 0.3.1")
   println("")
   println("Nemo comes with absolutely no warranty whatsoever")
   println("")
end

function flint_set_num_threads(a::Int)
   ccall((:flint_set_num_threads, :libflint), Void, (Int,), a)
end

function flint_cleanup()
   ccall((:flint_cleanup, :libflint), Void, ())
end

###############################################################################
#
#   Load Nemo Rings/Fields/etc
#
###############################################################################

include("generic/GenericTypes.jl")

include("flint/FlintTypes.jl")

include("antic/AnticTypes.jl")

if !on_windows64
  include("arb/ArbTypes.jl")
end

include("pari/PariTypes.jl")

include("Groups.jl")

###########################################################
#
#   Package handle creation
#
###########################################################

const package_handle = [1]

function get_handle()
   package_handle[1] += 1
   return package_handle[1] - 1
end

###############################################################################
#
#   Auxilliary data accessors
#
###############################################################################

function create_accessors(T, S, handle)
   accessor_name = gensym()
   @eval begin
      function $(symbol(:get, accessor_name))(a::$T)
         return a.auxilliary_data[$handle]::$S
      end,
      function $(symbol(:set, accessor_name))(a::$T, b::$S)
         if $handle > length(a.auxilliary_data)
            resize(a.auxilliary_data, $handle)
         end
         a.auxilliary_data[$handle] = b
      end
   end
end

###############################################################################
#
#   Array creation functions
#
###############################################################################

Array(R::Ring, r::Int...) = Array(elem_type(R), r)

function zeros(R::Ring, r::Int...)
   T = elem_type(R)
   A = Array(T, r)
   for i in eachindex(A)
      A[i] = R()
   end
   return A
end

###############################################################################
#
#   Set domain for PermutationGroup to Flint
#
###############################################################################

PermutationGroup = FlintPermGroup

###############################################################################
#
#   Set domain for ZZ, QQ, PadicField, FiniteField to Flint
#
###############################################################################

ZZ = FlintZZ
QQ = FlintQQ
PadicField = FlintPadicField
FiniteField = FlintFiniteField

###############################################################################
#
#   Set domain for NumberField to Antic
#
###############################################################################

NumberField = AnticNumberField
CyclotomicField = AnticCyclotomicField
MaximalRealSubfield = AnticMaximalRealSubfield

###############################################################################
#
#   Set domain for MaximalOrder and Ideal to Pari
#
###############################################################################

MaximalOrder = PariMaximalOrder
Ideal = PariIdeal

###############################################################################
#
#   Test code
#
###############################################################################

include("../test/Nemo-test.jl")

end # module
>>>>>>> 5832d6c7
<|MERGE_RESOLUTION|>--- conflicted
+++ resolved
@@ -1,19 +1,20 @@
-<<<<<<< HEAD
 VERSION >= v"0.4.0-dev+6521" && __precompile__()
 
 module Nemo
 
-import Base: abs, asin, asinh, atan, atanh, base, bin, call, checkbounds,
-             convert, cmp, contains, cos, cosh, dec, deepcopy, den,
-             deserialize, div, divrem, exp, factor, gcd, gcdx, getindex, hash,
-             hex, intersect, inv, invmod, isequal, isless, isprime, isqrt, lcm,
-             length, log, lufact, mod, ndigits, nextpow2, norm, nullspace, num,
-             oct, one, parent, parity, parseint, precision, prevpow2,
-             promote_rule, rank, Rational, rem, reverse, serialize, setindex!,
-             show, sign, sin, sinh, size, sqrt, string, sub, tan, tanh, trace,
-             trailing_zeros, transpose, transpose!, truncate, var, zero,
-             +, -, *, ==, ^, &, |, $, <<, >>, ~, <=, >=, <, >, hcat, vcat, //,
-             /, !=, isfinite, ldexp
+import Base: Array, abs, asin, asinh, atan, atanh, base, bin, call,
+             checkbounds, convert, cmp, contains, cos, cosh, dec, deepcopy,
+             den, deserialize, div, divrem, exp, factor, gcd, gcdx, getindex,
+             hash, hcat, hex, intersect, inv, invmod, isequal, isfinite,
+             isless, isprime, isqrt, lcm, ldexp, length, log, lufact, mod,
+             ndigits, nextpow2, norm, nullspace, num, oct, one, parent, parity,
+             parseint, precision, prevpow2, promote_rule, rank, Rational, rem,
+             reverse, serialize, setindex!, show, sign, sin, sinh, size, sqrt,
+             string, sub, tan, tanh, trace, trailing_zeros, transpose,
+             transpose!, truncate, typed_hvcat, typed_hcat, var, vcat, zero,
+             zeros,
+             +, -, *, ==, ^, &, |, $, <<, >>, ~, <=, >=, <, >, //,
+             /, !=
 
 import Base: floor, ceil, hypot, sqrt,
              log, log1p, exp, expm1, sin, cos, sinpi, cospi, tan, cot,
@@ -30,7 +31,8 @@
 export ZZ, QQ, PadicField, FiniteField, NumberField, CyclotomicField,
        MaximalRealSubfield, MaximalOrder, Ideal, PermutationGroup
 
-export create_accessors, get_handle, package_handle, allocatemem
+export create_accessors, get_handle, package_handle, allocatemem, zeros,
+       Array
 
 export flint_cleanup, flint_set_num_threads
 
@@ -44,7 +46,7 @@
 #
 ###############################################################################
 
-const pkgdir = joinpath(dirname(@__FILE__), "..")
+const pkgdir = realpath(joinpath(dirname(@__FILE__), ".."))
 const libdir = joinpath(pkgdir, "local", "lib")
 const libgmp = joinpath(pkgdir, "local", "lib", "libgmp")
 const libmpfr = joinpath(pkgdir, "local", "lib", "libmpfr")
@@ -163,221 +165,6 @@
 
 ###############################################################################
 #
-#   Set domain for PermutationGroup to Flint
-#
-###############################################################################
-
-PermutationGroup = FlintPermGroup
-
-###############################################################################
-#
-#   Set domain for ZZ, QQ, PadicField, FiniteField to Flint
-#
-###############################################################################
-
-ZZ = FlintZZ
-QQ = FlintQQ
-PadicField = FlintPadicField
-FiniteField = FlintFiniteField
-
-###############################################################################
-#
-#   Set domain for NumberField to Antic
-#
-###############################################################################
-
-NumberField = AnticNumberField
-CyclotomicField = AnticCyclotomicField
-MaximalRealSubfield = AnticMaximalRealSubfield
-
-###############################################################################
-#
-#   Set domain for MaximalOrder and Ideal to Pari
-#
-###############################################################################
-
-MaximalOrder = PariMaximalOrder
-Ideal = PariIdeal
-
-###############################################################################
-#
-#   Test code
-#
-###############################################################################
-
-include("../test/Nemo-test.jl")
-
-end # module
-=======
-VERSION >= v"0.4.0-dev+6521" && __precompile__()
-
-module Nemo
-
-import Base: Array, abs, asin, asinh, atan, atanh, base, bin, call,
-             checkbounds, convert, cmp, contains, cos, cosh, dec, deepcopy,
-             den, deserialize, div, divrem, exp, factor, gcd, gcdx, getindex,
-             hash, hcat, hex, intersect, inv, invmod, isequal, isfinite,
-             isless, isprime, isqrt, lcm, ldexp, length, log, lufact, mod,
-             ndigits, nextpow2, norm, nullspace, num, oct, one, parent, parity,
-             parseint, precision, prevpow2, promote_rule, rank, Rational, rem,
-             reverse, serialize, setindex!, show, sign, sin, sinh, size, sqrt,
-             string, sub, tan, tanh, trace, trailing_zeros, transpose,
-             transpose!, truncate, typed_hvcat, typed_hcat, var, vcat, zero,
-             zeros,
-             +, -, *, ==, ^, &, |, $, <<, >>, ~, <=, >=, <, >, //,
-             /, !=
-
-import Base: floor, ceil, hypot, sqrt,
-             log, log1p, exp, expm1, sin, cos, sinpi, cospi, tan, cot,
-             sinh, cosh, tanh, coth, atan, asin, acos,
-             atanh, asinh, acosh, gamma, lgamma, digamma, zeta,
-             sinpi, cospi, atan2
-
-export SetElem, GroupElem, RingElem, FieldElem, Pari, Flint, Antic,
-       Generic
-
-export PolyElem, SeriesElem, ResidueElem, FractionElem, MatElem,
-       NumberFieldElem, PermElem
-
-export ZZ, QQ, PadicField, FiniteField, NumberField, CyclotomicField,
-       MaximalRealSubfield, MaximalOrder, Ideal, PermutationGroup
-
-export create_accessors, get_handle, package_handle, allocatemem, zeros,
-       Array
-
-export flint_cleanup, flint_set_num_threads
-
-export on_windows64
-
-include("AbstractTypes.jl")
-
-###############################################################################
-#
-#   Set up environment / load libraries
-#
-###############################################################################
-
-const pkgdir = realpath(joinpath(dirname(@__FILE__), ".."))
-const libdir = joinpath(pkgdir, "local", "lib")
-const libgmp = joinpath(pkgdir, "local", "lib", "libgmp")
-const libmpfr = joinpath(pkgdir, "local", "lib", "libmpfr")
-const libflint = joinpath(pkgdir, "local", "lib", "libflint")
-const libpari = joinpath(pkgdir, "local", "lib", "libpari")
-const libarb = joinpath(pkgdir, "local", "lib", "libarb")
-  
-function allocatemem(bytes::Int)
-   newsize = pari(fmpz(bytes)).d
-   ccall((:gp_allocatemem, :libpari), Void, (Ptr{Int},), newsize)
-end
-
-function pari_sigint_handler()
-   error("User interrupt")
-   return
-end
-
-on_windows64 = (@windows ? true : false) && (Int == Int64)
-
-function __init__()
-
-   on_windows = @windows ? true : false
-   on_linux = @linux ? true : false
-
-   if "HOSTNAME" in keys(ENV) && ENV["HOSTNAME"] == "juliabox"
-       push!(Libdl.DL_LOAD_PATH, "/usr/local/lib")
-   elseif on_linux
-       push!(Libdl.DL_LOAD_PATH, libdir)
-       Libdl.dlopen(libgmp)
-       Libdl.dlopen(libmpfr)
-       Libdl.dlopen(libflint)
-       Libdl.dlopen(libpari)
-       Libdl.dlopen(libarb)
-   else
-      push!(Libdl.DL_LOAD_PATH, libdir)
-   end
- 
-   ccall((:pari_init, libpari), Void, (Int, Int), 300000000, 10000)
-  
-   global avma = cglobal((:avma, libpari), Ptr{Int})
-
-   global gen_0 = cglobal((:gen_0, libpari), Ptr{Int})
-
-   global gen_1 = cglobal((:gen_1, libpari), Ptr{Int})
-
-   global pari_sigint = cglobal((:cb_pari_sigint, libpari), Ptr{Void})
-
-   unsafe_store!(pari_sigint, cfunction(pari_sigint_handler, Void, ()), 1)
-
-   println("")
-   println("Welcome to Nemo version 0.3.1")
-   println("")
-   println("Nemo comes with absolutely no warranty whatsoever")
-   println("")
-end
-
-function flint_set_num_threads(a::Int)
-   ccall((:flint_set_num_threads, :libflint), Void, (Int,), a)
-end
-
-function flint_cleanup()
-   ccall((:flint_cleanup, :libflint), Void, ())
-end
-
-###############################################################################
-#
-#   Load Nemo Rings/Fields/etc
-#
-###############################################################################
-
-include("generic/GenericTypes.jl")
-
-include("flint/FlintTypes.jl")
-
-include("antic/AnticTypes.jl")
-
-if !on_windows64
-  include("arb/ArbTypes.jl")
-end
-
-include("pari/PariTypes.jl")
-
-include("Groups.jl")
-
-###########################################################
-#
-#   Package handle creation
-#
-###########################################################
-
-const package_handle = [1]
-
-function get_handle()
-   package_handle[1] += 1
-   return package_handle[1] - 1
-end
-
-###############################################################################
-#
-#   Auxilliary data accessors
-#
-###############################################################################
-
-function create_accessors(T, S, handle)
-   accessor_name = gensym()
-   @eval begin
-      function $(symbol(:get, accessor_name))(a::$T)
-         return a.auxilliary_data[$handle]::$S
-      end,
-      function $(symbol(:set, accessor_name))(a::$T, b::$S)
-         if $handle > length(a.auxilliary_data)
-            resize(a.auxilliary_data, $handle)
-         end
-         a.auxilliary_data[$handle] = b
-      end
-   end
-end
-
-###############################################################################
-#
 #   Array creation functions
 #
 ###############################################################################
@@ -439,5 +226,4 @@
 
 include("../test/Nemo-test.jl")
 
-end # module
->>>>>>> 5832d6c7
+end # module