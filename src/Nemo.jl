--- conflicted
+++ resolved
@@ -31,14 +31,10 @@
 export ZZ, QQ, PadicField, FiniteField, NumberField, CyclotomicField,
        MaximalRealSubfield, MaximalOrder, Ideal, PermutationGroup
 
-<<<<<<< HEAD
-export RR, CC, RealField, ComplexField
-
-export create_accessors, get_handle, package_handle, allocatemem
-=======
+export RealField, ComplexField
+
 export create_accessors, get_handle, package_handle, allocatemem, zeros,
        Array
->>>>>>> 14f100ae
 
 export flint_cleanup, flint_set_num_threads
 
